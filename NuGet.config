<?xml version="1.0" encoding="utf-8"?>
<configuration>
  <packageSources>
    <clear />
    <!--Begin: Package sources managed by Dependency Flow automation. Do not edit the sources below.-->
    <!--  Begin: Package sources from dotnet-aspnetcore -->
<<<<<<< HEAD
    <add key="darc-int-dotnet-aspnetcore-1dcf7ac-2" value="https://pkgs.dev.azure.com/dnceng/internal/_packaging/darc-int-dotnet-aspnetcore-1dcf7acf-2/nuget/v3/index.json" />
    <add key="darc-int-dotnet-aspnetcore-1dcf7ac-1" value="https://pkgs.dev.azure.com/dnceng/internal/_packaging/darc-int-dotnet-aspnetcore-1dcf7acf-1/nuget/v3/index.json" />
    <add key="darc-int-dotnet-aspnetcore-1dcf7ac" value="https://pkgs.dev.azure.com/dnceng/internal/_packaging/darc-int-dotnet-aspnetcore-1dcf7acf/nuget/v3/index.json" />
=======
>>>>>>> a32de944
    <!--  End: Package sources from dotnet-aspnetcore -->
    <!--  Begin: Package sources from DotNet-msbuild-Trusted -->
    <!--  End: Package sources from DotNet-msbuild-Trusted -->
    <!--  Begin: Package sources from dotnet-roslyn-analyzers -->
    <!--  End: Package sources from dotnet-roslyn-analyzers -->
    <!--  Begin: Package sources from dotnet-runtime -->
<<<<<<< HEAD
    <add key="darc-int-dotnet-runtime-839cdfb-2" value="https://pkgs.dev.azure.com/dnceng/internal/_packaging/darc-int-dotnet-runtime-839cdfb0-2/nuget/v3/index.json" />
    <add key="darc-int-dotnet-runtime-839cdfb-1" value="https://pkgs.dev.azure.com/dnceng/internal/_packaging/darc-int-dotnet-runtime-839cdfb0-1/nuget/v3/index.json" />
    <add key="darc-int-dotnet-runtime-839cdfb" value="https://pkgs.dev.azure.com/dnceng/internal/_packaging/darc-int-dotnet-runtime-839cdfb0/nuget/v3/index.json" />
=======
>>>>>>> a32de944
    <!--  End: Package sources from dotnet-runtime -->
    <!--  Begin: Package sources from dotnet-templating -->
    <add key="darc-int-dotnet-templating-0a0300f-2" value="https://pkgs.dev.azure.com/dnceng/internal/_packaging/darc-int-dotnet-templating-0a0300fa-2/nuget/v3/index.json" />
    <add key="darc-int-dotnet-templating-0a0300f-1" value="https://pkgs.dev.azure.com/dnceng/internal/_packaging/darc-int-dotnet-templating-0a0300fa-1/nuget/v3/index.json" />
    <add key="darc-int-dotnet-templating-0a0300f" value="https://pkgs.dev.azure.com/dnceng/internal/_packaging/darc-int-dotnet-templating-0a0300fa/nuget/v3/index.json" />
    <!--  End: Package sources from dotnet-templating -->
    <!--  Begin: Package sources from dotnet-windowsdesktop -->
<<<<<<< HEAD
    <add key="darc-int-dotnet-windowsdesktop-512dd84" value="https://pkgs.dev.azure.com/dnceng/internal/_packaging/darc-int-dotnet-windowsdesktop-512dd84f/nuget/v3/index.json" />
=======
    <add key="darc-int-dotnet-windowsdesktop-9fbd3ec-3" value="https://pkgs.dev.azure.com/dnceng/internal/_packaging/darc-int-dotnet-windowsdesktop-9fbd3ecd-3/nuget/v3/index.json" />
    <add key="darc-int-dotnet-windowsdesktop-9fbd3ec-2" value="https://pkgs.dev.azure.com/dnceng/internal/_packaging/darc-int-dotnet-windowsdesktop-9fbd3ecd-2/nuget/v3/index.json" />
    <add key="darc-int-dotnet-windowsdesktop-9fbd3ec-1" value="https://pkgs.dev.azure.com/dnceng/internal/_packaging/darc-int-dotnet-windowsdesktop-9fbd3ecd-1/nuget/v3/index.json" />
    <add key="darc-int-dotnet-windowsdesktop-9fbd3ec" value="https://pkgs.dev.azure.com/dnceng/internal/_packaging/darc-int-dotnet-windowsdesktop-9fbd3ecd/nuget/v3/index.json" />
>>>>>>> a32de944
    <!--  End: Package sources from dotnet-windowsdesktop -->
    <!--End: Package sources managed by Dependency Flow automation. Do not edit the sources above.-->
    <add key="dotnet6" value="https://pkgs.dev.azure.com/dnceng/public/_packaging/dotnet6/nuget/v3/index.json" />
    <add key="dotnet6-transport" value="https://pkgs.dev.azure.com/dnceng/public/_packaging/dotnet6-transport/nuget/v3/index.json" />
    <add key="dotnet-public" value="https://pkgs.dev.azure.com/dnceng/public/_packaging/dotnet-public/nuget/v3/index.json" />
    <add key="dotnet-eng" value="https://pkgs.dev.azure.com/dnceng/public/_packaging/dotnet-eng/nuget/v3/index.json" />
    <add key="dotnet-tools" value="https://pkgs.dev.azure.com/dnceng/public/_packaging/dotnet-tools/nuget/v3/index.json" />
    <add key="dotnet-tools-transport" value="https://pkgs.dev.azure.com/dnceng/public/_packaging/dotnet-tools-transport/nuget/v3/index.json" />
    <add key="dotnet-libraries" value="https://pkgs.dev.azure.com/dnceng/public/_packaging/dotnet-libraries/nuget/v3/index.json" />
    <add key="vs-impl" value="https://pkgs.dev.azure.com/azure-public/vside/_packaging/vs-impl/nuget/v3/index.json" />
    <!-- Used for Rich Navigation indexing task -->
    <add key="richnav" value="https://pkgs.dev.azure.com/azure-public/vside/_packaging/vs-buildservices/nuget/v3/index.json" />
  </packageSources>
  <disabledPackageSources>
    <!--Begin: Package sources managed by Dependency Flow automation. Do not edit the sources below.-->
    <!--  Begin: Package sources from dotnet-aspnetcore -->
<<<<<<< HEAD
    <add key="darc-int-dotnet-aspnetcore-1dcf7ac" value="true" />
    <add key="darc-int-dotnet-aspnetcore-1dcf7ac-1" value="true" />
    <add key="darc-int-dotnet-aspnetcore-1dcf7ac-2" value="true" />
    <!--  End: Package sources from dotnet-aspnetcore -->
    <!--  Begin: Package sources from dotnet-runtime -->
    <add key="darc-int-dotnet-runtime-839cdfb" value="true" />
    <add key="darc-int-dotnet-runtime-839cdfb-1" value="true" />
    <add key="darc-int-dotnet-runtime-839cdfb-2" value="true" />
=======
    <!--  End: Package sources from dotnet-aspnetcore -->
    <!--  Begin: Package sources from dotnet-runtime -->
>>>>>>> a32de944
    <!--  End: Package sources from dotnet-runtime -->
    <!--  Begin: Package sources from dotnet-templating -->
    <add key="darc-int-dotnet-templating-0a0300f" value="true" />
    <add key="darc-int-dotnet-templating-0a0300f-1" value="true" />
    <add key="darc-int-dotnet-templating-0a0300f-2" value="true" />
    <!--  End: Package sources from dotnet-templating -->
    <!--  Begin: Package sources from dotnet-windowsdesktop -->
<<<<<<< HEAD
    <add key="darc-int-dotnet-windowsdesktop-512dd84" value="true" />
=======
    <add key="darc-int-dotnet-windowsdesktop-9fbd3ec" value="true" />
    <add key="darc-int-dotnet-windowsdesktop-9fbd3ec-1" value="true" />
    <add key="darc-int-dotnet-windowsdesktop-9fbd3ec-2" value="true" />
    <add key="darc-int-dotnet-windowsdesktop-9fbd3ec-3" value="true" />
>>>>>>> a32de944
    <!--  End: Package sources from dotnet-windowsdesktop -->
    <!--End: Package sources managed by Dependency Flow automation. Do not edit the sources above.-->
  </disabledPackageSources>
</configuration><|MERGE_RESOLUTION|>--- conflicted
+++ resolved
@@ -4,24 +4,12 @@
     <clear />
     <!--Begin: Package sources managed by Dependency Flow automation. Do not edit the sources below.-->
     <!--  Begin: Package sources from dotnet-aspnetcore -->
-<<<<<<< HEAD
-    <add key="darc-int-dotnet-aspnetcore-1dcf7ac-2" value="https://pkgs.dev.azure.com/dnceng/internal/_packaging/darc-int-dotnet-aspnetcore-1dcf7acf-2/nuget/v3/index.json" />
-    <add key="darc-int-dotnet-aspnetcore-1dcf7ac-1" value="https://pkgs.dev.azure.com/dnceng/internal/_packaging/darc-int-dotnet-aspnetcore-1dcf7acf-1/nuget/v3/index.json" />
-    <add key="darc-int-dotnet-aspnetcore-1dcf7ac" value="https://pkgs.dev.azure.com/dnceng/internal/_packaging/darc-int-dotnet-aspnetcore-1dcf7acf/nuget/v3/index.json" />
-=======
->>>>>>> a32de944
     <!--  End: Package sources from dotnet-aspnetcore -->
     <!--  Begin: Package sources from DotNet-msbuild-Trusted -->
     <!--  End: Package sources from DotNet-msbuild-Trusted -->
     <!--  Begin: Package sources from dotnet-roslyn-analyzers -->
     <!--  End: Package sources from dotnet-roslyn-analyzers -->
     <!--  Begin: Package sources from dotnet-runtime -->
-<<<<<<< HEAD
-    <add key="darc-int-dotnet-runtime-839cdfb-2" value="https://pkgs.dev.azure.com/dnceng/internal/_packaging/darc-int-dotnet-runtime-839cdfb0-2/nuget/v3/index.json" />
-    <add key="darc-int-dotnet-runtime-839cdfb-1" value="https://pkgs.dev.azure.com/dnceng/internal/_packaging/darc-int-dotnet-runtime-839cdfb0-1/nuget/v3/index.json" />
-    <add key="darc-int-dotnet-runtime-839cdfb" value="https://pkgs.dev.azure.com/dnceng/internal/_packaging/darc-int-dotnet-runtime-839cdfb0/nuget/v3/index.json" />
-=======
->>>>>>> a32de944
     <!--  End: Package sources from dotnet-runtime -->
     <!--  Begin: Package sources from dotnet-templating -->
     <add key="darc-int-dotnet-templating-0a0300f-2" value="https://pkgs.dev.azure.com/dnceng/internal/_packaging/darc-int-dotnet-templating-0a0300fa-2/nuget/v3/index.json" />
@@ -29,14 +17,7 @@
     <add key="darc-int-dotnet-templating-0a0300f" value="https://pkgs.dev.azure.com/dnceng/internal/_packaging/darc-int-dotnet-templating-0a0300fa/nuget/v3/index.json" />
     <!--  End: Package sources from dotnet-templating -->
     <!--  Begin: Package sources from dotnet-windowsdesktop -->
-<<<<<<< HEAD
     <add key="darc-int-dotnet-windowsdesktop-512dd84" value="https://pkgs.dev.azure.com/dnceng/internal/_packaging/darc-int-dotnet-windowsdesktop-512dd84f/nuget/v3/index.json" />
-=======
-    <add key="darc-int-dotnet-windowsdesktop-9fbd3ec-3" value="https://pkgs.dev.azure.com/dnceng/internal/_packaging/darc-int-dotnet-windowsdesktop-9fbd3ecd-3/nuget/v3/index.json" />
-    <add key="darc-int-dotnet-windowsdesktop-9fbd3ec-2" value="https://pkgs.dev.azure.com/dnceng/internal/_packaging/darc-int-dotnet-windowsdesktop-9fbd3ecd-2/nuget/v3/index.json" />
-    <add key="darc-int-dotnet-windowsdesktop-9fbd3ec-1" value="https://pkgs.dev.azure.com/dnceng/internal/_packaging/darc-int-dotnet-windowsdesktop-9fbd3ecd-1/nuget/v3/index.json" />
-    <add key="darc-int-dotnet-windowsdesktop-9fbd3ec" value="https://pkgs.dev.azure.com/dnceng/internal/_packaging/darc-int-dotnet-windowsdesktop-9fbd3ecd/nuget/v3/index.json" />
->>>>>>> a32de944
     <!--  End: Package sources from dotnet-windowsdesktop -->
     <!--End: Package sources managed by Dependency Flow automation. Do not edit the sources above.-->
     <add key="dotnet6" value="https://pkgs.dev.azure.com/dnceng/public/_packaging/dotnet6/nuget/v3/index.json" />
@@ -53,19 +34,8 @@
   <disabledPackageSources>
     <!--Begin: Package sources managed by Dependency Flow automation. Do not edit the sources below.-->
     <!--  Begin: Package sources from dotnet-aspnetcore -->
-<<<<<<< HEAD
-    <add key="darc-int-dotnet-aspnetcore-1dcf7ac" value="true" />
-    <add key="darc-int-dotnet-aspnetcore-1dcf7ac-1" value="true" />
-    <add key="darc-int-dotnet-aspnetcore-1dcf7ac-2" value="true" />
     <!--  End: Package sources from dotnet-aspnetcore -->
     <!--  Begin: Package sources from dotnet-runtime -->
-    <add key="darc-int-dotnet-runtime-839cdfb" value="true" />
-    <add key="darc-int-dotnet-runtime-839cdfb-1" value="true" />
-    <add key="darc-int-dotnet-runtime-839cdfb-2" value="true" />
-=======
-    <!--  End: Package sources from dotnet-aspnetcore -->
-    <!--  Begin: Package sources from dotnet-runtime -->
->>>>>>> a32de944
     <!--  End: Package sources from dotnet-runtime -->
     <!--  Begin: Package sources from dotnet-templating -->
     <add key="darc-int-dotnet-templating-0a0300f" value="true" />
@@ -73,14 +43,7 @@
     <add key="darc-int-dotnet-templating-0a0300f-2" value="true" />
     <!--  End: Package sources from dotnet-templating -->
     <!--  Begin: Package sources from dotnet-windowsdesktop -->
-<<<<<<< HEAD
     <add key="darc-int-dotnet-windowsdesktop-512dd84" value="true" />
-=======
-    <add key="darc-int-dotnet-windowsdesktop-9fbd3ec" value="true" />
-    <add key="darc-int-dotnet-windowsdesktop-9fbd3ec-1" value="true" />
-    <add key="darc-int-dotnet-windowsdesktop-9fbd3ec-2" value="true" />
-    <add key="darc-int-dotnet-windowsdesktop-9fbd3ec-3" value="true" />
->>>>>>> a32de944
     <!--  End: Package sources from dotnet-windowsdesktop -->
     <!--End: Package sources managed by Dependency Flow automation. Do not edit the sources above.-->
   </disabledPackageSources>
