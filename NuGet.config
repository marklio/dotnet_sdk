--- conflicted
+++ resolved
@@ -6,11 +6,7 @@
     <add key="darc-pub-dotnet-emsdk-a64772f" value="https://pkgs.dev.azure.com/dnceng/public/_packaging/darc-pub-dotnet-emsdk-a64772f5/nuget/v3/index.json" />
     <!--  End: Package sources from dotnet-emsdk -->
     <!--  Begin: Package sources from dotnet-format -->
-<<<<<<< HEAD
-    <add key="darc-pub-dotnet-format-b252c60" value="https://pkgs.dev.azure.com/dnceng/public/_packaging/darc-pub-dotnet-format-b252c608/nuget/v3/index.json" />
-=======
     <add key="darc-pub-dotnet-format-7bb270d" value="https://pkgs.dev.azure.com/dnceng/public/_packaging/darc-pub-dotnet-format-7bb270d0/nuget/v3/index.json" />
->>>>>>> f6f38082
     <!--  End: Package sources from dotnet-format -->
     <!--  Begin: Package sources from dotnet-aspnetcore -->
     <add key="darc-int-dotnet-aspnetcore-2f1db20" value="https://pkgs.dev.azure.com/dnceng/internal/_packaging/darc-int-dotnet-aspnetcore-2f1db204/nuget/v3/index.json" />
@@ -53,11 +49,6 @@
     <!--  Begin: Package sources from dotnet-templating -->
     <!--  End: Package sources from dotnet-templating -->
     <!--  Begin: Package sources from dotnet-aspnetcore -->
-<<<<<<< HEAD
-    <add key="darc-int-dotnet-aspnetcore-2f1db20" value="true" />
-    <!--  End: Package sources from dotnet-aspnetcore -->
-=======
->>>>>>> f6f38082
     <!--  Begin: Package sources from dotnet-format -->
     <add key="darc-int-dotnet-format-362d7b8-1" value="true" />
     <add key="darc-int-dotnet-format-362d7b8" value="true" />
@@ -67,12 +58,8 @@
     <add key="darc-int-dotnet-runtime-2aade6b" value="true" />
     <!--  End: Package sources from dotnet-runtime -->
     <!--  Begin: Package sources from dotnet-windowsdesktop -->
-<<<<<<< HEAD
-    <add key="darc-int-dotnet-windowsdesktop-28ae95b" value="true" />
-=======
     <!--  Begin: Package sources from dotnet-winforms -->
     <!--  End: Package sources from dotnet-winforms -->
->>>>>>> f6f38082
     <!--  End: Package sources from dotnet-windowsdesktop -->
     <!--End: Package sources managed by Dependency Flow automation. Do not edit the sources above.-->
   </disabledPackageSources>
