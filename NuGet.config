--- conflicted
+++ resolved
@@ -4,25 +4,12 @@
     <clear />
     <!--Begin: Package sources managed by Dependency Flow automation. Do not edit the sources below.-->
     <!--  Begin: Package sources from dotnet-aspnetcore -->
-<<<<<<< HEAD
-    <add key="darc-int-dotnet-aspnetcore-e99084e" value="https://pkgs.dev.azure.com/dnceng/internal/_packaging/darc-int-dotnet-aspnetcore-e99084ee/nuget/v3/index.json" />
-=======
->>>>>>> e513a3ce
     <!--  End: Package sources from dotnet-aspnetcore -->
     <!--  Begin: Package sources from DotNet-msbuild-Trusted -->
     <!--  End: Package sources from DotNet-msbuild-Trusted -->
     <!--  Begin: Package sources from dotnet-roslyn-analyzers -->
     <!--  End: Package sources from dotnet-roslyn-analyzers -->
     <!--  Begin: Package sources from dotnet-runtime -->
-<<<<<<< HEAD
-    <add key="darc-int-dotnet-runtime-ca8b532" value="https://pkgs.dev.azure.com/dnceng/internal/_packaging/darc-int-dotnet-runtime-ca8b5329/nuget/v3/index.json" />
-    <!--  End: Package sources from dotnet-runtime -->
-    <!--  Begin: Package sources from dotnet-templating -->
-    <add key="darc-int-dotnet-templating-54ea5cf" value="https://pkgs.dev.azure.com/dnceng/internal/_packaging/darc-int-dotnet-templating-54ea5cf9/nuget/v3/index.json" />
-    <!--  End: Package sources from dotnet-templating -->
-    <!--  Begin: Package sources from dotnet-windowsdesktop -->
-    <add key="darc-int-dotnet-windowsdesktop-0c1d005" value="https://pkgs.dev.azure.com/dnceng/internal/_packaging/darc-int-dotnet-windowsdesktop-0c1d005f/nuget/v3/index.json" />
-=======
     <add key="darc-int-dotnet-runtime-e0f0de8" value="https://pkgs.dev.azure.com/dnceng/internal/_packaging/darc-int-dotnet-runtime-e0f0de87/nuget/v3/index.json" />
     <add key="darc-int-dotnet-runtime-e0f0de8-3" value="https://pkgs.dev.azure.com/dnceng/internal/_packaging/darc-int-dotnet-runtime-e0f0de87-3/nuget/v3/index.json" />
     <add key="darc-int-dotnet-runtime-e0f0de8-2" value="https://pkgs.dev.azure.com/dnceng/internal/_packaging/darc-int-dotnet-runtime-e0f0de87-2/nuget/v3/index.json" />
@@ -39,7 +26,6 @@
     <add key="darc-int-dotnet-windowsdesktop-5bb01c1-3" value="https://pkgs.dev.azure.com/dnceng/internal/_packaging/darc-int-dotnet-windowsdesktop-5bb01c1a-3/nuget/v3/index.json" />
     <add key="darc-int-dotnet-windowsdesktop-5bb01c1-2" value="https://pkgs.dev.azure.com/dnceng/internal/_packaging/darc-int-dotnet-windowsdesktop-5bb01c1a-2/nuget/v3/index.json" />
     <add key="darc-int-dotnet-windowsdesktop-5bb01c1-1" value="https://pkgs.dev.azure.com/dnceng/internal/_packaging/darc-int-dotnet-windowsdesktop-5bb01c1a-1/nuget/v3/index.json" />
->>>>>>> e513a3ce
     <!--  End: Package sources from dotnet-windowsdesktop -->
     <!--End: Package sources managed by Dependency Flow automation. Do not edit the sources above.-->
     <add key="dotnet6" value="https://pkgs.dev.azure.com/dnceng/public/_packaging/dotnet6/nuget/v3/index.json" />
@@ -56,23 +42,10 @@
   <disabledPackageSources>
     <!--Begin: Package sources managed by Dependency Flow automation. Do not edit the sources below.-->
     <!--  Begin: Package sources from dotnet-aspnetcore -->
-<<<<<<< HEAD
-    <add key="darc-int-dotnet-aspnetcore-e99084e" value="true" />
-=======
->>>>>>> e513a3ce
     <!--  End: Package sources from dotnet-aspnetcore -->
     <!--  Begin: Package sources from DotNet-msbuild-Trusted -->
     <!--  End: Package sources from DotNet-msbuild-Trusted -->
     <!--  Begin: Package sources from dotnet-runtime -->
-<<<<<<< HEAD
-    <add key="darc-int-dotnet-runtime-ca8b532" value="true" />
-    <!--  End: Package sources from dotnet-runtime -->
-    <!--  Begin: Package sources from dotnet-templating -->
-    <add key="darc-int-dotnet-templating-54ea5cf" value="true" />
-    <!--  End: Package sources from dotnet-templating -->
-    <!--  Begin: Package sources from dotnet-windowsdesktop -->
-    <add key="darc-int-dotnet-windowsdesktop-0c1d005" value="true" />
-=======
     <add key="darc-int-dotnet-runtime-e0f0de8-1" value="true" />
     <add key="darc-int-dotnet-runtime-e0f0de8-2" value="true" />
     <add key="darc-int-dotnet-runtime-e0f0de8-3" value="true" />
@@ -89,7 +62,6 @@
     <add key="darc-int-dotnet-windowsdesktop-5bb01c1-2" value="true" />
     <add key="darc-int-dotnet-windowsdesktop-5bb01c1-3" value="true" />
     <add key="darc-int-dotnet-windowsdesktop-5bb01c1" value="true" />
->>>>>>> e513a3ce
     <!--  End: Package sources from dotnet-windowsdesktop -->
     <!--End: Package sources managed by Dependency Flow automation. Do not edit the sources above.-->
   </disabledPackageSources>
