--- conflicted
+++ resolved
@@ -120,11 +120,7 @@
             _testPackages = Environment.GetEnvironmentVariable("TEST_PACKAGES");
             if (string.IsNullOrEmpty(_testPackages))
             {
-<<<<<<< HEAD
-                throw new InvalidOperationException("TEST_PACKAGES environment variable not set");
-=======
                 _testPackages = Path.Combine(_artifacts, "test", "packages");
->>>>>>> f45acc5e
             }
 
             _testWorkingFolder = Path.Combine(RepoRoot,
