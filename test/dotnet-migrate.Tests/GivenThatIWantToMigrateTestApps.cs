--- conflicted
+++ resolved
@@ -164,7 +164,6 @@
         }
 
         [Fact]
-<<<<<<< HEAD
         public void ItMigratesAPackageReferenceAsSuchEvenIfAFolderWithTheSameNameExistsInTheRepo()
         {
             var solutionDirectory =
@@ -177,7 +176,8 @@
             projectRootElement.Items.Where(
                 i => i.Include == "EntityFramework" && i.ItemType == "PackageReference")
                 .Should().HaveCount(2);
-=======
+        }
+        [Fact]
         public void ItMigratesAProjectThatDependsOnAMigratedProjectWithTheSkipProjectReferenceFlag()
         {
             const string dependentProject = "ProjectA";
@@ -188,7 +188,6 @@
             MigrateProject(Path.Combine(projectDirectory, dependencyProject));
 
             MigrateProject("--skip-project-references", Path.Combine(projectDirectory, dependentProject));
->>>>>>> aa88e6a5
         }
 
         [Fact]
