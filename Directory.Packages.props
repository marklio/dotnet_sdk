<Project>
  <!-- <Import Project="eng\Versions.props" /> -->

  <PropertyGroup>
    <!-- In order tests against the same version of NuGet as the SDK. We have to set this to match. -->
<<<<<<< HEAD
    <NuGetVersion>6.0.2</NuGetVersion>
=======
    <NuGetVersion>6.3.0-preview.2.73</NuGetVersion>
>>>>>>> c8f24408
  </PropertyGroup>

  <ItemGroup>
    <PackageVersion Include="BenchmarkDotNet.Annotations" Version="0.12.1" />
    <PackageVersion Include="BenchmarkDotNet" Version="0.12.1" />
    <PackageVersion Include="Microsoft.Build.Framework" Version="$(MicrosoftBuildVersion)" />
    <PackageVersion Include="Microsoft.Build.Locator" Version="1.4.1" />
    <PackageVersion Include="Microsoft.Build" Version="$(MicrosoftBuildVersion)"/>
    <PackageVersion Include="Microsoft.CodeAnalysis.Analyzer.Testing" Version="1.1.2-beta1.22216.1" />
    <PackageVersion Include="Microsoft.CodeAnalysis.Analyzers" Version="$(MicrosoftCodeAnalysisAnalyzersVersion)" />
    <PackageVersion Include="Microsoft.CodeAnalysis.CSharp.Features" Version="$(MicrosoftNetCompilersToolsetPackageVersion)" />
    <PackageVersion Include="Microsoft.CodeAnalysis.CSharp.Workspaces" Version="$(MicrosoftNetCompilersToolsetPackageVersion)" />
    <PackageVersion Include="Microsoft.CodeAnalysis.CSharp" Version="$(MicrosoftNetCompilersToolsetPackageVersion)" />
    <PackageVersion Include="Microsoft.CodeAnalysis.Features" Version="$(MicrosoftNetCompilersToolsetPackageVersion)" />
    <PackageVersion Include="Microsoft.CodeAnalysis.VisualBasic.Features" Version="$(MicrosoftNetCompilersToolsetPackageVersion)" />
    <PackageVersion Include="Microsoft.CodeAnalysis.VisualBasic.Workspaces" Version="$(MicrosoftNetCompilersToolsetPackageVersion)" />
    <PackageVersion Include="Microsoft.CodeAnalysis.VisualBasic" Version="$(MicrosoftNetCompilersToolsetPackageVersion)" />
    <PackageVersion Include="Microsoft.CodeAnalysis.Workspaces.Common" Version="$(MicrosoftNetCompilersToolsetPackageVersion)" />
    <PackageVersion Include="Microsoft.CodeAnalysis.Workspaces.MSBuild" Version="$(MicrosoftNetCompilersToolsetPackageVersion)" />
    <PackageVersion Include="Microsoft.CodeAnalysis" Version="$(MicrosoftNetCompilersToolsetPackageVersion)" />
    <PackageVersion Include="Microsoft.Extensions.DependencyInjection" Version="$(MicrosoftExtensionsDependencyInjectionVersion)" />
    <PackageVersion Include="Microsoft.Extensions.FileSystemGlobbing" Version="$(MicrosoftExtensionsDependencyInjectionVersion)" />
    <PackageVersion Include="Microsoft.Extensions.Logging" Version="$(MicrosoftExtensionsDependencyInjectionVersion)" />
    <PackageVersion Include="NuGet.Common" Version="$(NuGetVersion)" />
    <PackageVersion Include="NuGet.Configuration" Version="$(NuGetVersion)" />
    <PackageVersion Include="NuGet.Frameworks" Version="$(NuGetVersion)" />
    <PackageVersion Include="NuGet.Packaging" Version="$(NuGetVersion)" />
    <PackageVersion Include="NuGet.Protocol" Version="$(NuGetVersion)" />
    <PackageVersion Include="NuGet.Versioning" Version="$(NuGetVersion)" />
    <PackageVersion Include="System.CommandLine" Version="$(SystemCommandLineVersion)" />
    <PackageVersion Include="System.CommandLine.Rendering" Version="$(SystemCommandLineRenderingVersion)" />
  </ItemGroup>
</Project><|MERGE_RESOLUTION|>--- conflicted
+++ resolved
@@ -3,11 +3,7 @@
 
   <PropertyGroup>
     <!-- In order tests against the same version of NuGet as the SDK. We have to set this to match. -->
-<<<<<<< HEAD
-    <NuGetVersion>6.0.2</NuGetVersion>
-=======
     <NuGetVersion>6.3.0-preview.2.73</NuGetVersion>
->>>>>>> c8f24408
   </PropertyGroup>
 
   <ItemGroup>
