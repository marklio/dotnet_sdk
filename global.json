--- conflicted
+++ resolved
@@ -6,10 +6,6 @@
     "version": "6.0.103"
   },
   "msbuild-sdks": {
-<<<<<<< HEAD
-    "Microsoft.DotNet.Arcade.Sdk": "6.0.0-beta.22207.2"
-=======
     "Microsoft.DotNet.Arcade.Sdk": "7.0.0-beta.22171.2"
->>>>>>> b5f48cde
   }
 }