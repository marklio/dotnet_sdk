--- conflicted
+++ resolved
@@ -5,12 +5,6 @@
   </PropertyGroup>
 
   <ItemGroup>
-<<<<<<< HEAD
-    <PackageReference Include="Microsoft.NETCore.App">
-      <Version>2.0.0-beta-001509-00</Version>
-    </PackageReference>
-=======
-    <PackageReference Include="Microsoft.NETCore.App" Version="1.0.3" />
->>>>>>> cc80822c
+    <PackageReference Include="Microsoft.NETCore.App" Version="2.0.0-beta-001509-00" />
   </ItemGroup>
 </Project>