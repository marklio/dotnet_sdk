--- conflicted
+++ resolved
@@ -7,17 +7,7 @@
   </PropertyGroup>
 
   <ItemGroup>
-<<<<<<< HEAD
-    <DotNetCliToolReference Include="dotnet-throwingtool">
-      <Version>1.0.0</Version>
-    </DotNetCliToolReference>
-=======
-    <PackageReference Include="Microsoft.NETCore.App" Version="1.0.3" />
-  </ItemGroup>
-
-  <ItemGroup>
     <DotNetCliToolReference Include="dotnet-throwingtool" Version="1.0.0" />
->>>>>>> cc80822c
   </ItemGroup>
 
 </Project>