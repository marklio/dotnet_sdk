--- conflicted
+++ resolved
@@ -93,25 +93,16 @@
         SkipUnchangedFiles="False"
         UseHardlinksIfPossible="False" />
 
-<<<<<<< HEAD
       <!-- Proactively remove all possible Shared Framework and Debian Packages -->
-      <Exec Command="sudo dpkg -r $(SdkDebianPackageName)" />
-      <Exec Command="sudo dpkg -r $(AspNetCoreSharedFxDebianPackageName)" />
-      <Exec Command="sudo dpkg -r $(AspNetCoreSharedFxDebianPackageFileName)" />
-      <Exec Command="sudo dpkg -r $(SharedFxDebianPackageName)" />
-      <Exec Command="sudo dpkg -r $(SharedFxDebianPackageFileName)" />
-      <Exec Command="sudo dpkg -r $(HostFxrDebianPackageName)" />
-      <Exec Command="sudo dpkg -r $(HostFxrDebianPackageFileName)" />
-      <Exec Command="sudo dpkg -r $(HostDebianPackageName)" />
-      <Exec Command="sudo dpkg -r $(RuntimeDepsPackageName)" />
-=======
-      <!-- Remove Shared Framework and Debian Packages -->
+      <Exec Command="sudo dpkg -r $(SdkDebianPackageName)" IgnoreStandardErrorWarningFormat="true" />
       <Exec Command="sudo dpkg -r $(AspNetCoreSharedFxDebianPackageName)" IgnoreStandardErrorWarningFormat="true" />
+      <Exec Command="sudo dpkg -r $(AspNetCoreSharedFxDebianPackageFileName)" IgnoreStandardErrorWarningFormat="true" />
       <Exec Command="sudo dpkg -r $(SharedFxDebianPackageName)" IgnoreStandardErrorWarningFormat="true" />
+      <Exec Command="sudo dpkg -r $(SharedFxDebianPackageFileName)" IgnoreStandardErrorWarningFormat="true" />
       <Exec Command="sudo dpkg -r $(HostFxrDebianPackageName)" IgnoreStandardErrorWarningFormat="true" />
-      <Exec Command="sudo dpkg -r $(HostDebianPackageName)" IgnoreStandardErrorWarningFormat="true"/>
+      <Exec Command="sudo dpkg -r $(HostFxrDebianPackageFileName)" IgnoreStandardErrorWarningFormat="true" />
+      <Exec Command="sudo dpkg -r $(HostDebianPackageName)" IgnoreStandardErrorWarningFormat="true" />
       <Exec Command="sudo dpkg -r $(RuntimeDepsPackageName)" IgnoreStandardErrorWarningFormat="true" />
->>>>>>> bae263c5
   </Target>
 
   <Target Name="TestSdkDeb"
