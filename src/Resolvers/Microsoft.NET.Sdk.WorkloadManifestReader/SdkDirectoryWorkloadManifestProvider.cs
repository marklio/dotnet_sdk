--- conflicted
+++ resolved
@@ -155,12 +155,7 @@
                 .Select(featureBand => new SdkFeatureBand(featureBand))
                 .Where(featureBand => featureBand < _sdkVersionBand || _sdkVersionBand.ToStringWithoutPrerelease().Equals(featureBand.ToString(), StringComparison.Ordinal));
             var matchingManifestFatureBands = candidateFeatureBands
-<<<<<<< HEAD
-                .Where(featureBand => Directory.Exists(Path.Combine(_sdkRootPath, "sdk-manifests", featureBand.ToString(), manifestId)));
-
-=======
                 .Where(featureBand => Directory.Exists(Path.Combine(sdkManifestPath, featureBand.ToString(), manifestId)));
->>>>>>> af88d8be
             if (matchingManifestFatureBands.Any())
             {
                 return Path.Combine(sdkManifestPath, matchingManifestFatureBands.Max()!.ToString(), manifestId);
