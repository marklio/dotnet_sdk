// Licensed to the .NET Foundation under one or more agreements.
// The .NET Foundation licenses this file to you under the MIT license.

using Microsoft.DotNet.Cli.Utils;
using Microsoft.DotNet.ToolPackage;
using Microsoft.DotNet.Tools;
using Microsoft.Extensions.EnvironmentAbstractions;
using NuGet.Common;
using NuGet.Configuration;
using NuGet.Credentials;
using NuGet.Packaging;
using NuGet.Protocol;
using NuGet.Protocol.Core.Types;
using NuGet.Versioning;

namespace Microsoft.DotNet.Cli.NuGetPackageDownloader
{
    // TODO: Never name a class the same name as the namespace. Update either for easier type resolution.
    internal class NuGetPackageDownloader : INuGetPackageDownloader
    {
        private readonly SourceCacheContext _cacheSettings;
        private readonly IFilePermissionSetter _filePermissionSetter;

        /// <summary>
        /// In many commands we don't passing NuGetConsoleLogger and pass NullLogger instead to reduce the verbosity
        /// </summary>
        private readonly ILogger _verboseLogger;
        private readonly DirectoryPath _packageInstallDir;
        private readonly RestoreActionConfig _restoreActionConfig;
        private readonly Func<IEnumerable<Task>> _retryTimer;

        /// <summary>
        /// Reporter would output to the console regardless
        /// </summary>
        private readonly IReporter _reporter;
        private readonly IFirstPartyNuGetPackageSigningVerifier _firstPartyNuGetPackageSigningVerifier;
        private bool _validationMessagesDisplayed = false;
        private readonly Dictionary<PackageSource, SourceRepository> _sourceRepositories;
        private readonly bool _shouldUsePackageSourceMapping;

<<<<<<< HEAD
        private readonly bool _verifySignatures;
        private readonly VerbosityOptions _verbosityOptions;
=======
        private bool _verifySignatures;
        private VerbosityOptions _verbosityOptions;
        private readonly string _currentWorkingDirectory;
>>>>>>> f7ddf14b

        public NuGetPackageDownloader(
            DirectoryPath packageInstallDir,
            IFilePermissionSetter filePermissionSetter = null,
            IFirstPartyNuGetPackageSigningVerifier firstPartyNuGetPackageSigningVerifier = null,
            ILogger verboseLogger = null,
            IReporter reporter = null,
            RestoreActionConfig restoreActionConfig = null,
            Func<IEnumerable<Task>> timer = null,
            bool verifySignatures = false,
            bool shouldUsePackageSourceMapping = false,
            VerbosityOptions verbosityOptions = VerbosityOptions.normal,
            string currentWorkingDirectory = null)
        {
            _currentWorkingDirectory = currentWorkingDirectory;
            _packageInstallDir = packageInstallDir;
            _reporter = reporter ?? Reporter.Output;
            _verboseLogger = verboseLogger ?? new NuGetConsoleLogger();
            _firstPartyNuGetPackageSigningVerifier = firstPartyNuGetPackageSigningVerifier ??
                                                     new FirstPartyNuGetPackageSigningVerifier();
            _filePermissionSetter = filePermissionSetter ?? new FilePermissionSetter();
            _restoreActionConfig = restoreActionConfig ?? new RestoreActionConfig();
            _retryTimer = timer;
            _sourceRepositories = new();
            _verifySignatures = verifySignatures;

            _cacheSettings = new SourceCacheContext
            {
                NoCache = _restoreActionConfig.NoCache,
                DirectDownload = true,
                IgnoreFailedSources = _restoreActionConfig.IgnoreFailedSources,
            };

            DefaultCredentialServiceUtility.SetupDefaultCredentialService(new NuGetConsoleLogger(),
                !_restoreActionConfig.Interactive);
            _shouldUsePackageSourceMapping = shouldUsePackageSourceMapping;
            _verbosityOptions = verbosityOptions;
        }

        public async Task<string> DownloadPackageAsync(PackageId packageId,
            NuGetVersion packageVersion = null,
            PackageSourceLocation packageSourceLocation = null,
            bool includePreview = false,
            bool? includeUnlisted = null,
            DirectoryPath? downloadFolder = null,
            PackageSourceMapping packageSourceMapping = null)
        {
            CancellationToken cancellationToken = CancellationToken.None;

            (var source, var resolvedPackageVersion) = await GetPackageSourceAndVersion(packageId, packageVersion,
                packageSourceLocation, includePreview, includeUnlisted ?? packageVersion is not null, packageSourceMapping).ConfigureAwait(false);

            FindPackageByIdResource resource = null;
            SourceRepository repository = GetSourceRepository(source);

            resource = await repository.GetResourceAsync<FindPackageByIdResource>(cancellationToken)
                .ConfigureAwait(false);

            if (resource == null)
            {
                throw new NuGetPackageNotFoundException(
                    string.Format(LocalizableStrings.IsNotFoundInNuGetFeeds, packageId, source.Source));
            }

            string nupkgPath = downloadFolder == null || !downloadFolder.HasValue
                ? Path.Combine(_packageInstallDir.Value, packageId.ToString(),
                    resolvedPackageVersion.ToNormalizedString(),
                    $"{packageId}.{resolvedPackageVersion.ToNormalizedString()}.nupkg")
                : Path.Combine(downloadFolder.Value.Value,
                    $"{packageId}.{resolvedPackageVersion.ToNormalizedString()}.nupkg");

            Directory.CreateDirectory(Path.GetDirectoryName(nupkgPath));
            using FileStream destinationStream = File.Create(nupkgPath);
            bool success = await ExponentialRetry.ExecuteWithRetryOnFailure(async () => await resource.CopyNupkgToStreamAsync(
                packageId.ToString(),
                resolvedPackageVersion,
                destinationStream,
                _cacheSettings,
                _verboseLogger,
                cancellationToken));
            destinationStream.Close();

            if (!success)
            {
                throw new NuGetPackageInstallerException(
                    string.Format("Downloading {0} version {1} failed", packageId,
                        packageVersion.ToNormalizedString()));
            }

            await VerifySigning(nupkgPath, repository);
            
            return nupkgPath;
        }

        private bool VerbosityGreaterThanMinimal() =>
            _verbosityOptions != VerbosityOptions.quiet && _verbosityOptions != VerbosityOptions.q &&
            _verbosityOptions != VerbosityOptions.minimal && _verbosityOptions != VerbosityOptions.m;

        private bool DiagnosticVerbosity() => _verbosityOptions == VerbosityOptions.diag || _verbosityOptions == VerbosityOptions.diagnostic;

        private async Task VerifySigning(string nupkgPath, SourceRepository repository)
        {
            if (!_verifySignatures && !_validationMessagesDisplayed)
            {
                if (VerbosityGreaterThanMinimal())
                {
                    _reporter.WriteLine(LocalizableStrings.NuGetPackageSignatureVerificationSkipped);
                }
                _validationMessagesDisplayed = true;
            }

            if (!_verifySignatures)
            {
                return;
            }

            if (repository is not null &&
                await repository.GetResourceAsync<RepositorySignatureResource>().ConfigureAwait(false) is RepositorySignatureResource resource &&
                resource.AllRepositorySigned)
            {
                string commandOutput;
                // The difference between _firstPartyNuGetPackageSigningVerifier.Verify and FirstPartyNuGetPackageSigningVerifier.NuGetVerify is that while NuGetVerify
                // just ensures that the package is signed properly, Verify additionally requires that the package be from Microsoft. NuGetVerify does not require that
                // the package be from Microsoft.
                if ((!_shouldUsePackageSourceMapping && !_firstPartyNuGetPackageSigningVerifier.Verify(new FilePath(nupkgPath), out commandOutput)) ||
                    (_shouldUsePackageSourceMapping && !FirstPartyNuGetPackageSigningVerifier.NuGetVerify(new FilePath(nupkgPath), out commandOutput, _currentWorkingDirectory)))
                {
                    throw new NuGetPackageInstallerException(string.Format(LocalizableStrings.FailedToValidatePackageSigning, commandOutput));
                }

                if (DiagnosticVerbosity())
                {
                    _reporter.WriteLine(LocalizableStrings.VerifyingNuGetPackageSignature, Path.GetFileNameWithoutExtension(nupkgPath));
                }
            }
            else if (DiagnosticVerbosity())
            {
                _reporter.WriteLine(LocalizableStrings.NuGetPackageShouldNotBeSigned, Path.GetFileNameWithoutExtension(nupkgPath));
            }
        }

        public async Task<string> GetPackageUrl(PackageId packageId,
            NuGetVersion packageVersion = null,
            PackageSourceLocation packageSourceLocation = null,
            bool includePreview = false)
        {
            (var source, var resolvedPackageVersion) = await GetPackageSourceAndVersion(packageId, packageVersion, packageSourceLocation, includePreview).ConfigureAwait(false);

            SourceRepository repository = GetSourceRepository(source);
            if (repository.PackageSource.IsLocal)
            {
                return Path.Combine(repository.PackageSource.Source, $"{packageId}.{resolvedPackageVersion}.nupkg");
            }

            ServiceIndexResourceV3 serviceIndexResource = repository.GetResourceAsync<ServiceIndexResourceV3>().Result;
            IReadOnlyList<Uri> packageBaseAddress =
                serviceIndexResource?.GetServiceEntryUris(ServiceTypes.PackageBaseAddress);

            return GetNupkgUrl(packageBaseAddress[0].ToString(), packageId, resolvedPackageVersion);
        }

        public async Task<IEnumerable<string>> ExtractPackageAsync(string packagePath, DirectoryPath targetFolder)
        {
            await using FileStream packageStream = File.OpenRead(packagePath);
            PackageFolderReader packageReader = new(targetFolder.Value);
            PackageExtractionContext packageExtractionContext = new(
                PackageSaveMode.Defaultv3,
                XmlDocFileSaveMode.None,
                null,
                _verboseLogger);
            NuGetPackagePathResolver packagePathResolver = new(targetFolder.Value);
            CancellationToken cancellationToken = CancellationToken.None;

            var allFilesInPackage = await PackageExtractor.ExtractPackageAsync(
                targetFolder.Value,
                packageStream,
                packagePathResolver,
                packageExtractionContext,
                cancellationToken);

            if (!OperatingSystem.IsWindows())
            {
                string workloadUnixFilePermissions = allFilesInPackage.SingleOrDefault(p =>
                    Path.GetRelativePath(targetFolder.Value, p).Equals("data/UnixFilePermissions.xml",
                        StringComparison.OrdinalIgnoreCase));

                if (workloadUnixFilePermissions != default)
                {
                    var permissionList = WorkloadUnixFilePermissions.FileList.Deserialize(workloadUnixFilePermissions);
                    foreach (var fileAndPermission in permissionList.File)
                    {
                        _filePermissionSetter
                            .SetPermission(
                                Path.Combine(targetFolder.Value, fileAndPermission.Path),
                                fileAndPermission.Permission);
                    }
                }
            }

            return allFilesInPackage;
        }

        private async Task<(PackageSource, NuGetVersion)> GetPackageSourceAndVersion(PackageId packageId,
             NuGetVersion packageVersion = null,
             PackageSourceLocation packageSourceLocation = null,
             bool includePreview = false,
             bool includeUnlisted = false,
             PackageSourceMapping packageSourceMapping = null)
        {
            CancellationToken cancellationToken = CancellationToken.None;

            IPackageSearchMetadata packageMetadata;

            IEnumerable<PackageSource> packagesSources = LoadNuGetSources(packageId, packageSourceLocation, packageSourceMapping);
            PackageSource source;

            if (packageVersion is null)
            {
                (source, packageMetadata) = await GetLatestVersionInternalAsync(packageId.ToString(), packagesSources,
                    includePreview, cancellationToken).ConfigureAwait(false);
            }
            else
            {
                packageVersion = new NuGetVersion(packageVersion);
                (source, packageMetadata) =
                    await GetPackageMetadataAsync(packageId.ToString(), packageVersion, packagesSources,
                        cancellationToken, includeUnlisted).ConfigureAwait(false);
            }

            packageVersion = packageMetadata.Identity.Version;

            return (source, packageVersion);
        }

        private string GetNupkgUrl(string baseUri, PackageId id, NuGetVersion version) =>
            baseUri + id.ToString() + "/" + version.ToNormalizedString() + "/" + id.ToString() +
            "." + version.ToNormalizedString() + ".nupkg";

        internal IEnumerable<FilePath> FindAllFilesNeedExecutablePermission(IEnumerable<string> files,
            string targetPath)
        {
            if (!PackageIsInAllowList(files))
            {
                return Array.Empty<FilePath>();
            }

            bool FileUnderToolsWithoutSuffix(string p)
            {
                return Path.GetRelativePath(targetPath, p).StartsWith("tools" + Path.DirectorySeparatorChar) &&
                       (Path.GetFileName(p) == Path.GetFileNameWithoutExtension(p));
            }

            return files
                .Where(FileUnderToolsWithoutSuffix)
                .Select(f => new FilePath(f));
        }

        private static bool PackageIsInAllowList(IEnumerable<string> files)
        {
            var allowListOfPackage = new string[] {
                "microsoft.android.sdk.darwin",
                "Microsoft.MacCatalyst.Sdk",
                "Microsoft.iOS.Sdk",
                "Microsoft.macOS.Sdk",
                "Microsoft.tvOS.Sdk"};

            var allowListNuspec = allowListOfPackage.Select(s => s + ".nuspec");

            if (!files.Any(f =>
                allowListNuspec.Contains(Path.GetFileName(f), comparer: StringComparer.OrdinalIgnoreCase)))
            {
                return false;
            }

            return true;
        }

        private IEnumerable<PackageSource> LoadOverrideSources(PackageSourceLocation packageSourceLocation = null)
        {
            foreach (string source in packageSourceLocation?.SourceFeedOverrides)
            {
                if (string.IsNullOrWhiteSpace(source))
                {
                    continue;
                }

                PackageSource packageSource = new(source);
                if (packageSource.TrySourceAsUri == null)
                {
                    _verboseLogger.LogWarning(string.Format(
                        LocalizableStrings.FailedToLoadNuGetSource,
                        source));
                    continue;
                }

                yield return packageSource;
            }

        }

        private List<PackageSource> LoadDefaultSources(PackageId packageId, PackageSourceLocation packageSourceLocation = null, PackageSourceMapping packageSourceMapping = null)
        {
<<<<<<< HEAD
            List<PackageSource> defaultSources = new();
            string currentDirectory = Directory.GetCurrentDirectory();
=======
            List<PackageSource> defaultSources = new List<PackageSource>();
            string currentDirectory = _currentWorkingDirectory ?? Directory.GetCurrentDirectory();
>>>>>>> f7ddf14b
            ISettings settings;
            if (packageSourceLocation?.NugetConfig != null)
            {
                string nugetConfigParentDirectory =
                    packageSourceLocation.NugetConfig.Value.GetDirectoryPath().Value;
                string nugetConfigFileName = Path.GetFileName(packageSourceLocation.NugetConfig.Value.Value);
                settings = Settings.LoadSpecificSettings(nugetConfigParentDirectory,
                    nugetConfigFileName);
            }
            else
            {
                settings = Settings.LoadDefaultSettings(
                    packageSourceLocation?.RootConfigDirectory?.Value ?? currentDirectory);
            }

            PackageSourceProvider packageSourceProvider = new(settings);
            defaultSources = packageSourceProvider.LoadPackageSources().Where(source => source.IsEnabled).ToList();

            packageSourceMapping ??= PackageSourceMapping.GetPackageSourceMapping(settings);

            // filter package patterns if enabled
            if (_shouldUsePackageSourceMapping && packageSourceMapping?.IsEnabled == true)
            {
                IReadOnlyList<string> sources = packageSourceMapping.GetConfiguredPackageSources(packageId.ToString());

                if (sources.Count == 0)
                {
                    throw new NuGetPackageInstallerException(string.Format(LocalizableStrings.FailedToFindSourceUnderPackageSourceMapping, packageId));
                }
                defaultSources = defaultSources.Where(source => sources.Contains(source.Name)).ToList();
                if (defaultSources.Count == 0)
                {
                    throw new NuGetPackageInstallerException(string.Format(LocalizableStrings.FailedToMapSourceUnderPackageSourceMapping, packageId));
                }
            }

            if (packageSourceLocation?.AdditionalSourceFeed?.Any() ?? false)
            {
                foreach (string source in packageSourceLocation?.AdditionalSourceFeed)
                {
                    if (string.IsNullOrWhiteSpace(source))
                    {
                        continue;
                    }

                    PackageSource packageSource = new(source);
                    if (packageSource.TrySourceAsUri == null)
                    {
                        _verboseLogger.LogWarning(string.Format(
                            LocalizableStrings.FailedToLoadNuGetSource,
                            source));
                        continue;
                    }

                    defaultSources.Add(packageSource);
                }
            }

            return defaultSources;
        }

        private IEnumerable<PackageSource> LoadNuGetSources(PackageId packageId, PackageSourceLocation packageSourceLocation = null, PackageSourceMapping packageSourceMapping = null)
        {
            var sources = (packageSourceLocation?.SourceFeedOverrides.Any() ?? false) ?
                LoadOverrideSources(packageSourceLocation) :
                LoadDefaultSources(packageId, packageSourceLocation, packageSourceMapping);

            if (!sources.Any())
            {
                throw new NuGetPackageInstallerException("No NuGet sources are defined or enabled");
            }

            return sources;
        }

        private async Task<(PackageSource, IPackageSearchMetadata)> GetMatchingVersionInternalAsync(
            string packageIdentifier, IEnumerable<PackageSource> packageSources, VersionRange versionRange,
            CancellationToken cancellationToken)
        {
            ArgumentNullException.ThrowIfNull(packageSources);

            if (string.IsNullOrWhiteSpace(packageIdentifier))
            {
                throw new ArgumentException($"{nameof(packageIdentifier)} cannot be null or empty",
                    nameof(packageIdentifier));
            }

            (PackageSource source, IEnumerable<IPackageSearchMetadata> foundPackages)[] foundPackagesBySource;

            if (_restoreActionConfig.DisableParallel)
            {
                foundPackagesBySource = packageSources.Select(source => GetPackageMetadataAsync(source,
                    packageIdentifier,
                    true, false, cancellationToken).ConfigureAwait(false).GetAwaiter().GetResult()).ToArray();
            }
            else
            {
                foundPackagesBySource =
                    await Task.WhenAll(
                            packageSources.Select(source => GetPackageMetadataAsync(source, packageIdentifier,
                                true, false, cancellationToken)))
                        .ConfigureAwait(false);
            }

            IEnumerable<(PackageSource source, IPackageSearchMetadata package)> accumulativeSearchResults =
                foundPackagesBySource
                    .SelectMany(result => result.foundPackages.Select(package => (result.source, package)));

            var availableVersions = accumulativeSearchResults.Select(t => t.package.Identity.Version).ToList();
            var bestVersion = versionRange.FindBestMatch(availableVersions);
            if (bestVersion != null)
            {
                var bestResult = accumulativeSearchResults.First(t => t.package.Identity.Version == bestVersion);
                return bestResult;
            }
            else
            {
                throw new NuGetPackageNotFoundException(
                    string.Format(
                        LocalizableStrings.IsNotFoundInNuGetFeeds,
                        GenerateVersionRangeErrorDescription(packageIdentifier, versionRange),
                        string.Join(", ", packageSources.Select(source => source.Source))));
            }
        }

        private static string GenerateVersionRangeErrorDescription(string packageIdentifier, VersionRange versionRange)
        {
            if (!string.IsNullOrEmpty(versionRange.OriginalString) && versionRange.OriginalString == "*")
            {
                return $"{packageIdentifier}";
            }
            else if (versionRange.HasLowerAndUpperBounds && versionRange.MinVersion == versionRange.MaxVersion)
            {
                return string.Format(LocalizableStrings.PackageVersionDescriptionForExactVersionMatch,
                    versionRange.MinVersion, packageIdentifier);
            }
            else if (versionRange.HasLowerAndUpperBounds)
            {
                return string.Format(LocalizableStrings.PackageVersionDescriptionForVersionWithLowerAndUpperBounds,
                    versionRange.MinVersion, versionRange.MaxVersion, packageIdentifier);
            }
            else if (versionRange.HasLowerBound)
            {
                return string.Format(LocalizableStrings.PackageVersionDescriptionForVersionWithLowerBound,
                    versionRange.MinVersion, packageIdentifier);
            }
            else if (versionRange.HasUpperBound)
            {
                return string.Format(LocalizableStrings.PackageVersionDescriptionForVersionWithUpperBound,
                    versionRange.MaxVersion, packageIdentifier);
            }

            // Default message if the format doesn't match any of the expected cases
            return string.Format(LocalizableStrings.PackageVersionDescriptionDefault, versionRange, packageIdentifier);
        }

        private async Task<(PackageSource, IPackageSearchMetadata)> GetLatestVersionInternalAsync(
        string packageIdentifier, IEnumerable<PackageSource> packageSources, bool includePreview,
        CancellationToken cancellationToken)
        {
            ArgumentNullException.ThrowIfNull(packageSources);

            if (string.IsNullOrWhiteSpace(packageIdentifier))
            {
                throw new ArgumentException($"{nameof(packageIdentifier)} cannot be null or empty",
                    nameof(packageIdentifier));
            }

            (PackageSource source, IEnumerable<IPackageSearchMetadata> foundPackages)[] foundPackagesBySource;

            if (_restoreActionConfig.DisableParallel)
            {
                foundPackagesBySource = packageSources.Select(source => GetPackageMetadataAsync(source,
                    packageIdentifier,
                    true, false, cancellationToken).ConfigureAwait(false).GetAwaiter().GetResult()).ToArray();
            }
            else
            {
                foundPackagesBySource =
                    await Task.WhenAll(
                            packageSources.Select(source => GetPackageMetadataAsync(source, packageIdentifier,
                                true, false, cancellationToken)))
                        .ConfigureAwait(false);
            }

            if (foundPackagesBySource.Length == 0)
            {
                throw new NuGetPackageNotFoundException(
                    string.Format(LocalizableStrings.IsNotFoundInNuGetFeeds, packageIdentifier, packageSources.Select(s => s.Source)));
            }

            IEnumerable<(PackageSource source, IPackageSearchMetadata package)> accumulativeSearchResults =
                foundPackagesBySource
                    .SelectMany(result => result.foundPackages.Select(package => (result.source, package)));

            if (!accumulativeSearchResults.Any())
            {
                throw new NuGetPackageNotFoundException(
                    string.Format(
                        LocalizableStrings.IsNotFoundInNuGetFeeds,
                        packageIdentifier,
                        string.Join(", ", packageSources.Select(source => source.Source))));
            }

            if (!includePreview)
            {
                var stableVersions = accumulativeSearchResults
                    .Where(r => !r.package.Identity.Version.IsPrerelease);

                if (stableVersions.Any())
                {
                    return stableVersions.MaxBy(r => r.package.Identity.Version);
                }
            }

            (PackageSource, IPackageSearchMetadata) latestVersion = accumulativeSearchResults
                .MaxBy(r => r.package.Identity.Version);
            return latestVersion;
        }

        public async Task<NuGetVersion> GetBestPackageVersionAsync(PackageId packageId,
            VersionRange versionRange,
             PackageSourceLocation packageSourceLocation = null)
        {
            if (versionRange.MinVersion != null && versionRange.MaxVersion != null && versionRange.MinVersion == versionRange.MaxVersion)
            {
                return versionRange.MinVersion;
            }

            CancellationToken cancellationToken = CancellationToken.None;
            IPackageSearchMetadata packageMetadata;

            IEnumerable<PackageSource> packagesSources = LoadNuGetSources(packageId, packageSourceLocation);
            (_, packageMetadata) = await GetMatchingVersionInternalAsync(packageId.ToString(), packagesSources,
                    versionRange, cancellationToken).ConfigureAwait(false);

            return packageMetadata.Identity.Version;
        }

        private async Task<(PackageSource, IPackageSearchMetadata)> GetPackageMetadataAsync(string packageIdentifier,
            NuGetVersion packageVersion, IEnumerable<PackageSource> sources, CancellationToken cancellationToken, bool includeUnlisted = false)
        {
            if (string.IsNullOrWhiteSpace(packageIdentifier))
            {
                throw new ArgumentException($"{nameof(packageIdentifier)} cannot be null or empty",
                    nameof(packageIdentifier));
            }

            ArgumentNullException.ThrowIfNull(packageVersion);
            ArgumentNullException.ThrowIfNull(sources);

            bool atLeastOneSourceValid = false;
            using CancellationTokenSource linkedCts =
                CancellationTokenSource.CreateLinkedTokenSource(cancellationToken);
            List<Task<(PackageSource source, IEnumerable<IPackageSearchMetadata> foundPackages)>> tasks = sources
                .Select(source =>
                    GetPackageMetadataAsync(source, packageIdentifier, true, includeUnlisted, linkedCts.Token)).ToList();

            bool TryGetPackageMetadata(
                (PackageSource source, IEnumerable<IPackageSearchMetadata> foundPackages) sourceAndFoundPackages,
                out (PackageSource, IPackageSearchMetadata) packageMetadataAsync)
            {
                packageMetadataAsync = default;
                if (sourceAndFoundPackages.foundPackages == null)
                {
                    return false;
                }

                atLeastOneSourceValid = true;
                IPackageSearchMetadata matchedVersion =
                    sourceAndFoundPackages.foundPackages.FirstOrDefault(package =>
                        package.Identity.Version == packageVersion);
                if (matchedVersion != null)
                {
                    linkedCts.Cancel();
                    {
                        packageMetadataAsync = (sourceAndFoundPackages.source, matchedVersion);
                        return true;
                    }
                }

                return false;
            }

            if (_restoreActionConfig.DisableParallel)
            {
                foreach (Task<(PackageSource source, IEnumerable<IPackageSearchMetadata> foundPackages)> task in tasks)
                {
                    var result = task.ConfigureAwait(false).GetAwaiter().GetResult();
                    if (TryGetPackageMetadata(result, out (PackageSource, IPackageSearchMetadata) packageMetadataAsync))
                    {
                        return packageMetadataAsync;
                    }
                }
            }
            else
            {
                while (tasks.Any())
                {
                    Task<(PackageSource source, IEnumerable<IPackageSearchMetadata> foundPackages)> finishedTask =
                        await Task.WhenAny(tasks).ConfigureAwait(false);
                    tasks.Remove(finishedTask);
                    (PackageSource source, IEnumerable<IPackageSearchMetadata> foundPackages) result =
                        await finishedTask.ConfigureAwait(false);
                    if (TryGetPackageMetadata(result, out (PackageSource, IPackageSearchMetadata) packageMetadataAsync))
                    {
                        return packageMetadataAsync;
                    }
                }
            }

            if (!atLeastOneSourceValid)
            {
                throw new NuGetPackageInstallerException(string.Format(LocalizableStrings.FailedToLoadNuGetSource,
                    string.Join(";", sources.Select(s => s.Source))));
            }

            throw new NuGetPackageNotFoundException(string.Format(LocalizableStrings.IsNotFoundInNuGetFeeds,
                                        GenerateVersionRangeErrorDescription(packageIdentifier, new VersionRange(minVersion: packageVersion, maxVersion: packageVersion, includeMaxVersion: true)),
                                        string.Join(";", sources.Select(s => s.Source))));
        }

        private async Task<(PackageSource source, IEnumerable<IPackageSearchMetadata> foundPackages)>
            GetPackageMetadataAsync(PackageSource source, string packageIdentifier, bool includePrerelease = false, bool includeUnlisted = false,
                CancellationToken cancellationToken = default)
        {
            if (string.IsNullOrWhiteSpace(packageIdentifier))
            {
                throw new ArgumentException($"{nameof(packageIdentifier)} cannot be null or empty",
                    nameof(packageIdentifier));
            }

            _ = source ?? throw new ArgumentNullException(nameof(source));

            IEnumerable<IPackageSearchMetadata> foundPackages;

            try
            {
                SourceRepository repository = GetSourceRepository(source);
                PackageMetadataResource resource = await repository
                    .GetResourceAsync<PackageMetadataResource>(cancellationToken).ConfigureAwait(false);

                foundPackages = await resource.GetMetadataAsync(
                    packageIdentifier,
                    includePrerelease,
                    includeUnlisted,
                    _cacheSettings,
                    _verboseLogger,
                    cancellationToken).ConfigureAwait(false);
            }
            catch (FatalProtocolException e) when (_restoreActionConfig.IgnoreFailedSources)
            {
                _verboseLogger.LogWarning(e.ToString());
                foundPackages = Enumerable.Empty<PackageSearchMetadata>();
            }

            return (source, foundPackages);
        }

        public async Task<NuGetVersion> GetLatestPackageVersion(PackageId packageId,
             PackageSourceLocation packageSourceLocation = null,
             bool includePreview = false)
        {
            CancellationToken cancellationToken = CancellationToken.None;
            IPackageSearchMetadata packageMetadata;
            IEnumerable<PackageSource> packagesSources = LoadNuGetSources(packageId, packageSourceLocation);

            (_, packageMetadata) = await GetLatestVersionInternalAsync(packageId.ToString(), packagesSources,
                includePreview, cancellationToken).ConfigureAwait(false);

            return packageMetadata.Identity.Version;
        }

        public async Task<IEnumerable<string>> GetPackageIdsAsync(string idStem, bool allowPrerelease, PackageSourceLocation packageSourceLocation = null, CancellationToken cancellationToken = default)
        {
            // grab allowed sources for the package in question
            PackageId packageId = new(idStem);
            IEnumerable<PackageSource> packagesSources = LoadNuGetSources(packageId, packageSourceLocation);
            var autoCompletes = await Task.WhenAll(packagesSources.Select(async (source) => await GetAutocompleteAsync(source, cancellationToken).ConfigureAwait(false))).ConfigureAwait(false);
            // filter down to autocomplete endpoints (not all sources support this)
            var validAutoCompletes = autoCompletes.SelectMany(x => x);
            // get versions valid for this source
            var packageIdTasks = validAutoCompletes.Select(autocomplete => GetPackageIdsForSource(autocomplete, packageId, allowPrerelease, cancellationToken)).ToArray();
            var packageIdLists = await Task.WhenAll(packageIdTasks).ConfigureAwait(false);
            // sources may have the same versions, so we have to dedupe.
            return packageIdLists.SelectMany(v => v).Distinct().OrderDescending();
        }

        public async Task<IEnumerable<NuGetVersion>> GetPackageVersionsAsync(PackageId packageId, string versionPrefix = null, bool allowPrerelease = false, PackageSourceLocation packageSourceLocation = null, CancellationToken cancellationToken = default)
        {
            // grab allowed sources for the package in question
            IEnumerable<PackageSource> packagesSources = LoadNuGetSources(packageId, packageSourceLocation);
            var autoCompletes = await Task.WhenAll(packagesSources.Select(async (source) => await GetAutocompleteAsync(source, cancellationToken).ConfigureAwait(false))).ConfigureAwait(false);
            // filter down to autocomplete endpoints (not all sources support this)
            var validAutoCompletes = autoCompletes.SelectMany(x => x);
            // get versions valid for this source
            var versionTasks = validAutoCompletes.Select(autocomplete => GetPackageVersionsForSource(autocomplete, packageId, versionPrefix, allowPrerelease, cancellationToken)).ToArray();
            var versions = await Task.WhenAll(versionTasks).ConfigureAwait(false);
            // sources may have the same versions, so we have to dedupe.
            return versions.SelectMany(v => v).Distinct().OrderDescending();
        }

        private async Task<IEnumerable<AutoCompleteResource>> GetAutocompleteAsync(PackageSource source, CancellationToken cancellationToken)
        {
            SourceRepository repository = GetSourceRepository(source);
            if (await repository.GetResourceAsync<AutoCompleteResource>(cancellationToken).ConfigureAwait(false) is var resource)
            {
                return [resource];
            }
            else return Enumerable.Empty<AutoCompleteResource>();
        }

        // only exposed for testing
        internal static TimeSpan CliCompletionsTimeout { get; set; } = TimeSpan.FromMilliseconds(500);

        private async Task<IEnumerable<NuGetVersion>> GetPackageVersionsForSource(AutoCompleteResource autocomplete, PackageId packageId, string versionPrefix, bool allowPrerelease, CancellationToken cancellationToken)
        {
            try
            {
                var timeoutCts = new CancellationTokenSource(CliCompletionsTimeout);
                var linkedCts = CancellationTokenSource.CreateLinkedTokenSource(cancellationToken, timeoutCts.Token);
                // we use the NullLogger because we don't want to log to stdout for completions - they interfere with the completions mechanism of the shell program.
                return await autocomplete.VersionStartsWith(packageId.ToString(), versionPrefix: versionPrefix ?? "", includePrerelease: allowPrerelease, sourceCacheContext: _cacheSettings, log: NullLogger.Instance, token: linkedCts.Token);
            }
            catch (FatalProtocolException)  // this most often means that the source didn't actually have a SearchAutocompleteService
            {
                return Enumerable.Empty<NuGetVersion>();
            }
            catch (Exception) // any errors (i.e. auth) should just be ignored for completions
            {
                return Enumerable.Empty<NuGetVersion>();
            }
        }

        private static async Task<IEnumerable<string>> GetPackageIdsForSource(AutoCompleteResource autocomplete, PackageId packageId, bool allowPrerelease, CancellationToken cancellationToken)
        {
            try
            {
                var timeoutCts = new CancellationTokenSource(CliCompletionsTimeout);
                var linkedCts = CancellationTokenSource.CreateLinkedTokenSource(cancellationToken, timeoutCts.Token);
                // we use the NullLogger because we don't want to log to stdout for completions - they interfere with the completions mechanism of the shell program.
                return await autocomplete.IdStartsWith(packageId.ToString(), includePrerelease: allowPrerelease, log: NullLogger.Instance, token: linkedCts.Token);
            }
            catch (FatalProtocolException)  // this most often means that the source didn't actually have a SearchAutocompleteService
            {
                return Enumerable.Empty<string>();
            }
            catch (Exception) // any errors (i.e. auth) should just be ignored for completions
            {
                return Enumerable.Empty<string>();
            }
        }

        private SourceRepository GetSourceRepository(PackageSource source)
        {
            if (!_sourceRepositories.TryGetValue(source, out SourceRepository value))
            {
                value = Repository.Factory.GetCoreV3(source);
                _sourceRepositories.Add(source, value);
            }

            return value;
        }
    }
}<|MERGE_RESOLUTION|>--- conflicted
+++ resolved
@@ -38,14 +38,9 @@
         private readonly Dictionary<PackageSource, SourceRepository> _sourceRepositories;
         private readonly bool _shouldUsePackageSourceMapping;
 
-<<<<<<< HEAD
         private readonly bool _verifySignatures;
         private readonly VerbosityOptions _verbosityOptions;
-=======
-        private bool _verifySignatures;
-        private VerbosityOptions _verbosityOptions;
         private readonly string _currentWorkingDirectory;
->>>>>>> f7ddf14b
 
         public NuGetPackageDownloader(
             DirectoryPath packageInstallDir,
@@ -348,13 +343,8 @@
 
         private List<PackageSource> LoadDefaultSources(PackageId packageId, PackageSourceLocation packageSourceLocation = null, PackageSourceMapping packageSourceMapping = null)
         {
-<<<<<<< HEAD
             List<PackageSource> defaultSources = new();
             string currentDirectory = Directory.GetCurrentDirectory();
-=======
-            List<PackageSource> defaultSources = new List<PackageSource>();
-            string currentDirectory = _currentWorkingDirectory ?? Directory.GetCurrentDirectory();
->>>>>>> f7ddf14b
             ISettings settings;
             if (packageSourceLocation?.NugetConfig != null)
             {
