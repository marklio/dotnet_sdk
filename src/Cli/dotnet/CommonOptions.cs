// Copyright (c) .NET Foundation and contributors. All rights reserved.
// Licensed under the MIT license. See LICENSE file in the project root for full license information.

using Microsoft.DotNet.Cli.Utils;
using Microsoft.DotNet.Tools;
using Microsoft.DotNet.Tools.Common;
using System;
using System.Collections.Generic;
using System.CommandLine;
using System.CommandLine.Completions;
using System.CommandLine.Parsing;
using System.IO;
using System.Linq;

namespace Microsoft.DotNet.Cli
{
    internal static class CommonOptions
    {
        public static Option<string[]> PropertiesOption =
            new ForwardedOption<string[]>(new string[] { "-property", "/p" })
            {
                IsHidden = true
            }.ForwardAsProperty()
            .AllowSingleArgPerToken();
            
        public static Option<VerbosityOptions> VerbosityOption =
            new ForwardedOption<VerbosityOptions>(
                new string[] { "-v", "--verbosity" },
                description: CommonLocalizableStrings.VerbosityOptionDescription)
                {
                    ArgumentHelpName = CommonLocalizableStrings.LevelArgumentName
                }.ForwardAsSingle(o => $"-verbosity:{o}");

<<<<<<< HEAD
        public static Option<VerbosityOptions> VerbosityOption =
            new ForwardedOption<VerbosityOptions>(
                new string[] { "-v", "--verbosity" },
                description: CommonLocalizableStrings.VerbosityOptionDescription)
                {
                    ArgumentHelpName = CommonLocalizableStrings.LevelArgumentName
                }.ForwardAsSingle(o => $"-verbosity:{o}");

        public static Option<VerbosityOptions> HiddenVerbosityOption =>
=======
        public static Option<VerbosityOptions> HiddenVerbosityOption =
>>>>>>> af88d8be
            new ForwardedOption<VerbosityOptions>(
                new string[] { "-v", "--verbosity" },
                description: CommonLocalizableStrings.VerbosityOptionDescription)
            {
                ArgumentHelpName = CommonLocalizableStrings.LevelArgumentName,
                IsHidden = true
            }.ForwardAsSingle(o => $"-verbosity:{o}");

        public static Option<string> FrameworkOption(string description) =>
            new ForwardedOption<string>(
                new string[] { "-f", "--framework" },
                description)
            {
                ArgumentHelpName = CommonLocalizableStrings.FrameworkArgumentName
                    
            }.ForwardAsSingle(o => $"-property:TargetFramework={o}")
            .AddCompletions(Complete.TargetFrameworksFromProjectFile);

        private static string RuntimeArgName = CommonLocalizableStrings.RuntimeIdentifierArgumentName;
        private static Func<string, IEnumerable<string>> RuntimeArgFunc = o => new string[] { $"-property:RuntimeIdentifier={o}", "-property:_CommandLineDefinedRuntimeIdentifier=true" };
        private static CompletionDelegate RuntimeCompletions = Complete.RunTimesFromProjectFile;
        
        public static Option<string> RuntimeOption = 
            new ForwardedOption<string>(
                new string[] { "-r", "--runtime" })
<<<<<<< HEAD
            {
                ArgumentHelpName = RuntimeArgName
            }.ForwardAsMany(RuntimeArgFunc)
            .AddCompletions(RuntimeCompletions);

        public static Option<string> LongFormRuntimeOption =
            new ForwardedOption<string>(
                new string[] { "--runtime" })
=======
>>>>>>> af88d8be
            {
                ArgumentHelpName = RuntimeArgName
            }.ForwardAsMany(RuntimeArgFunc)
            .AddCompletions(RuntimeCompletions);
<<<<<<< HEAD
=======

        public static Option<string> LongFormRuntimeOption =
            new ForwardedOption<string>(
                new string[] { "--runtime" })
            {
                ArgumentHelpName = RuntimeArgName
            }.ForwardAsMany(RuntimeArgFunc)
            .AddCompletions(RuntimeCompletions);
>>>>>>> af88d8be

        public static Option<bool> CurrentRuntimeOption(string description) =>
            new ForwardedOption<bool>("--use-current-runtime", description)
                .ForwardAs("-property:UseCurrentRuntimeIdentifier=True");

        public static Option<string> ConfigurationOption(string description) =>
            new ForwardedOption<string>(
                new string[] { "-c", "--configuration" },
                description)
            {
                ArgumentHelpName = CommonLocalizableStrings.ConfigurationArgumentName
            }.ForwardAsSingle(o => $"-property:Configuration={o}")
            .AddCompletions(Complete.ConfigurationsFromProjectFileOrDefaults);

        public static Option<string> VersionSuffixOption =
            new ForwardedOption<string>(
                "--version-suffix",
                CommonLocalizableStrings.CmdVersionSuffixDescription)
            {
                ArgumentHelpName = CommonLocalizableStrings.VersionSuffixArgumentName
            }.ForwardAsSingle(o => $"-property:VersionSuffix={o}");

        public static Argument<T> DefaultToCurrentDirectory<T>(this Argument<T> arg)
        {
            arg.SetDefaultValue(PathUtility.EnsureTrailingSlash(Directory.GetCurrentDirectory()));
            return arg;
        }

        public static Option<bool> NoRestoreOption =
            new Option<bool>(
                "--no-restore",
                CommonLocalizableStrings.NoRestoreDescription);

        public static Option<bool> InteractiveMsBuildForwardOption =
            new ForwardedOption<bool>(
                "--interactive",
                CommonLocalizableStrings.CommandInteractiveOptionDescription)
            .ForwardAs("-property:NuGetInteractive=true");

        public static Option<bool> InteractiveOption =
            new Option<bool>(
                "--interactive",
                CommonLocalizableStrings.CommandInteractiveOptionDescription);

<<<<<<< HEAD
        public static Option<bool> DisableBuildServersOption =
            new ForwardedOption<bool>(
                "--disable-build-servers",
                CommonLocalizableStrings.DisableBuildServersOptionDescription)
            .ForwardAsMany(_ => new string[] { "-p:UseRazorBuildServer=false", "-p:UseSharedCompilation=false", "/nodeReuse:false" });

        public static Option<string> ArchitectureOption =
            new ForwardedOption<string>(
                new string[] { "--arch", "-a" },
                CommonLocalizableStrings.ArchitectureOptionDescription)
            .SetForwardingFunction(ResolveArchOptionToRuntimeIdentifier);

        public static Option<string> LongFormArchitectureOption =
            new ForwardedOption<string>(
                new string[] { "--arch" },
                CommonLocalizableStrings.ArchitectureOptionDescription)
            .SetForwardingFunction(ResolveArchOptionToRuntimeIdentifier);

=======
        public static Option<string> ArchitectureOption =
            new ForwardedOption<string>(
                new string[] { "--arch", "-a" },
                CommonLocalizableStrings.ArchitectureOptionDescription)
            .SetForwardingFunction(ResolveArchOptionToRuntimeIdentifier);

        public static Option<string> LongFormArchitectureOption =
            new ForwardedOption<string>(
                new string[] { "--arch" },
                CommonLocalizableStrings.ArchitectureOptionDescription)
            .SetForwardingFunction(ResolveArchOptionToRuntimeIdentifier);

>>>>>>> af88d8be
        internal static string ArchOptionValue(ParseResult parseResult) =>
            string.IsNullOrEmpty(parseResult.GetValueForOption(CommonOptions.ArchitectureOption)) ?
                parseResult.GetValueForOption(CommonOptions.LongFormArchitectureOption) :
                parseResult.GetValueForOption(CommonOptions.ArchitectureOption);

        public static Option<string> OperatingSystemOption =
            new ForwardedOption<string>(
                "--os",
                CommonLocalizableStrings.OperatingSystemOptionDescription)
            .SetForwardingFunction(ResolveOsOptionToRuntimeIdentifier);

        public static Option<bool> DebugOption = new Option<bool>("--debug");

        public static Option<bool> SelfContainedOption =
            new ForwardedOption<bool>(
                new string[] { "--sc", "--self-contained" },
                CommonLocalizableStrings.SelfContainedOptionDescription)
            .SetForwardingFunction(ForwardSelfContainedOptions);

        public static Option<bool> NoSelfContainedOption =
            new ForwardedOption<bool>(
                "--no-self-contained",
                CommonLocalizableStrings.FrameworkDependentOptionDescription)
            // Flip the argument so that if this option is specified we get selfcontained=false
            .SetForwardingFunction((arg, p) => ForwardSelfContainedOptions(!arg, p)); 

        public static readonly Option<string> TestPlatformOption = new Option<string>("--Platform");

        public static readonly Option<string> TestFrameworkOption = new Option<string>("--Framework");

        public static readonly Option<string> TestLoggerOption = new Option<string>("--logger");

        public static readonly Option<string> TestPlatformOption = new Option<string>("--Platform");

        public static readonly Option<string> TestFrameworkOption = new Option<string>("--Framework");

        public static readonly Option<string> TestLoggerOption = new Option<string>("--logger");

        public static bool VerbosityIsDetailedOrDiagnostic(this VerbosityOptions verbosity)
        {
            return verbosity.Equals(VerbosityOptions.diag) ||
                verbosity.Equals(VerbosityOptions.diagnostic) ||
                verbosity.Equals(VerbosityOptions.d) ||
                verbosity.Equals(VerbosityOptions.detailed);
        }

        public static void ValidateSelfContainedOptions(bool hasSelfContainedOption, bool hasNoSelfContainedOption)
        {
            if (hasSelfContainedOption && hasNoSelfContainedOption)
            {
                throw new GracefulException(CommonLocalizableStrings.SelfContainAndNoSelfContainedConflict);
            }
        }

        internal static IEnumerable<string> ResolveArchOptionToRuntimeIdentifier(string arg, ParseResult parseResult)
        {
            if (parseResult.HasOption(RuntimeOption) || parseResult.HasOption(LongFormRuntimeOption))
            {
                throw new GracefulException(CommonLocalizableStrings.CannotSpecifyBothRuntimeAndArchOptions);
            }

            if (parseResult.BothArchAndOsOptionsSpecified())
            {
                // ResolveOsOptionToRuntimeIdentifier handles resolving the RID when both arch and os are specified
                return Array.Empty<string>();
            }
            
            var selfContainedSpecified = parseResult.HasOption(SelfContainedOption) || parseResult.HasOption(NoSelfContainedOption);
            return ResolveRidShorthandOptions(null, arg, selfContainedSpecified);
        }

        internal static IEnumerable<string> ResolveOsOptionToRuntimeIdentifier(string arg, ParseResult parseResult)
        {
            if (parseResult.HasOption(RuntimeOption) || parseResult.HasOption(LongFormRuntimeOption))
            {
                throw new GracefulException(CommonLocalizableStrings.CannotSpecifyBothRuntimeAndOsOptions);
            }

            var selfContainedSpecified = parseResult.HasOption(SelfContainedOption) || parseResult.HasOption(NoSelfContainedOption);
            if (parseResult.BothArchAndOsOptionsSpecified())
            {
                return ResolveRidShorthandOptions(arg, ArchOptionValue(parseResult), selfContainedSpecified);
            }

            return ResolveRidShorthandOptions(arg, null, selfContainedSpecified);
        }

        private static IEnumerable<string> ResolveRidShorthandOptions(string os, string arch, bool userSpecifiedSelfContainedOption)
        {
            var properties = new string[] { $"-property:RuntimeIdentifier={ResolveRidShorthandOptionsToRuntimeIdentifier(os, arch)}" };
            if (!userSpecifiedSelfContainedOption)
            {
                properties = properties.Append("-property:SelfContained=false").ToArray();
            }
            return properties;
        }

        internal static string ResolveRidShorthandOptionsToRuntimeIdentifier(string os, string arch)
        {
            var currentRid = GetCurrentRuntimeId();
            os = string.IsNullOrEmpty(os) ? GetOsFromRid(currentRid) : os;
            arch = string.IsNullOrEmpty(arch) ? GetArchFromRid(currentRid) : arch;
            return $"{os}-{arch}";
        }

        public static string GetCurrentRuntimeId()
        {
            var dotnetRootPath = Path.GetDirectoryName(Environment.ProcessPath);
            // When running under test the path does not always contain "dotnet" and Product.Version is empty.
            dotnetRootPath = Path.GetFileName(dotnetRootPath).Contains("dotnet") || Path.GetFileName(dotnetRootPath).Contains("x64") ? dotnetRootPath : Path.Combine(dotnetRootPath, "dotnet");
            var ridFileName = "NETCoreSdkRuntimeIdentifierChain.txt";
            string runtimeIdentifierChainPath = string.IsNullOrEmpty(Product.Version) ?
                Path.Combine(Directory.GetDirectories(Path.Combine(dotnetRootPath, "sdk"))[0], ridFileName) :
                Path.Combine(dotnetRootPath, "sdk", Product.Version, ridFileName);
            string[] currentRuntimeIdentifiers = File.Exists(runtimeIdentifierChainPath) ?
                File.ReadAllLines(runtimeIdentifierChainPath).Where(l => !string.IsNullOrEmpty(l)).ToArray() :
                new string[] { };
            if (currentRuntimeIdentifiers == null || !currentRuntimeIdentifiers.Any() || !currentRuntimeIdentifiers[0].Contains("-"))
            {
                throw new GracefulException(CommonLocalizableStrings.CannotResolveRuntimeIdentifier);
            }
            return currentRuntimeIdentifiers[0]; // First rid is the most specific (ex win-x64)
        }

        private static string GetOsFromRid(string rid) => rid.Substring(0, rid.LastIndexOf("-", StringComparison.InvariantCulture));

<<<<<<< HEAD
        private static string GetArchFromRid(string rid) => rid.Substring(rid.LastIndexOf("-") + 1, rid.Length - rid.LastIndexOf("-") - 1);

        private static IEnumerable<string> ForwardSelfContainedOptions(bool isSelfContained, ParseResult parseResult)
        {
            IEnumerable<string> selfContainedProperties = new string[] { $"-property:SelfContained={isSelfContained}", "-property:_CommandLineDefinedSelfContained=true" };
            
            if (!UserSpecifiedRidOption(parseResult) && isSelfContained)
            {
                var ridProperties = RuntimeArgFunc(GetCurrentRuntimeId());
                selfContainedProperties = selfContainedProperties.Concat(ridProperties);
            }
            
            return selfContainedProperties;
        }

        private static bool UserSpecifiedRidOption(ParseResult parseResult) =>
            parseResult.HasOption(RuntimeOption) ||
            parseResult.HasOption(LongFormRuntimeOption) ||
            parseResult.HasOption(ArchitectureOption) ||
            parseResult.HasOption(LongFormArchitectureOption) ||
            parseResult.HasOption(OperatingSystemOption);
=======
        private static string GetArchFromRid(string rid) => rid.Substring(rid.LastIndexOf("-", StringComparison.InvariantCulture) + 1, rid.Length - rid.LastIndexOf("-", StringComparison.InvariantCulture) - 1);
>>>>>>> af88d8be
    }

    public enum VerbosityOptions
    {
        quiet,
        q,
        minimal,
        m,
        normal,
        n,
        detailed,
        d,
        diagnostic,
        diag
    }
}<|MERGE_RESOLUTION|>--- conflicted
+++ resolved
@@ -31,19 +31,7 @@
                     ArgumentHelpName = CommonLocalizableStrings.LevelArgumentName
                 }.ForwardAsSingle(o => $"-verbosity:{o}");
 
-<<<<<<< HEAD
-        public static Option<VerbosityOptions> VerbosityOption =
-            new ForwardedOption<VerbosityOptions>(
-                new string[] { "-v", "--verbosity" },
-                description: CommonLocalizableStrings.VerbosityOptionDescription)
-                {
-                    ArgumentHelpName = CommonLocalizableStrings.LevelArgumentName
-                }.ForwardAsSingle(o => $"-verbosity:{o}");
-
-        public static Option<VerbosityOptions> HiddenVerbosityOption =>
-=======
         public static Option<VerbosityOptions> HiddenVerbosityOption =
->>>>>>> af88d8be
             new ForwardedOption<VerbosityOptions>(
                 new string[] { "-v", "--verbosity" },
                 description: CommonLocalizableStrings.VerbosityOptionDescription)
@@ -69,7 +57,6 @@
         public static Option<string> RuntimeOption = 
             new ForwardedOption<string>(
                 new string[] { "-r", "--runtime" })
-<<<<<<< HEAD
             {
                 ArgumentHelpName = RuntimeArgName
             }.ForwardAsMany(RuntimeArgFunc)
@@ -78,23 +65,10 @@
         public static Option<string> LongFormRuntimeOption =
             new ForwardedOption<string>(
                 new string[] { "--runtime" })
-=======
->>>>>>> af88d8be
             {
                 ArgumentHelpName = RuntimeArgName
             }.ForwardAsMany(RuntimeArgFunc)
             .AddCompletions(RuntimeCompletions);
-<<<<<<< HEAD
-=======
-
-        public static Option<string> LongFormRuntimeOption =
-            new ForwardedOption<string>(
-                new string[] { "--runtime" })
-            {
-                ArgumentHelpName = RuntimeArgName
-            }.ForwardAsMany(RuntimeArgFunc)
-            .AddCompletions(RuntimeCompletions);
->>>>>>> af88d8be
 
         public static Option<bool> CurrentRuntimeOption(string description) =>
             new ForwardedOption<bool>("--use-current-runtime", description)
@@ -139,13 +113,6 @@
                 "--interactive",
                 CommonLocalizableStrings.CommandInteractiveOptionDescription);
 
-<<<<<<< HEAD
-        public static Option<bool> DisableBuildServersOption =
-            new ForwardedOption<bool>(
-                "--disable-build-servers",
-                CommonLocalizableStrings.DisableBuildServersOptionDescription)
-            .ForwardAsMany(_ => new string[] { "-p:UseRazorBuildServer=false", "-p:UseSharedCompilation=false", "/nodeReuse:false" });
-
         public static Option<string> ArchitectureOption =
             new ForwardedOption<string>(
                 new string[] { "--arch", "-a" },
@@ -158,20 +125,6 @@
                 CommonLocalizableStrings.ArchitectureOptionDescription)
             .SetForwardingFunction(ResolveArchOptionToRuntimeIdentifier);
 
-=======
-        public static Option<string> ArchitectureOption =
-            new ForwardedOption<string>(
-                new string[] { "--arch", "-a" },
-                CommonLocalizableStrings.ArchitectureOptionDescription)
-            .SetForwardingFunction(ResolveArchOptionToRuntimeIdentifier);
-
-        public static Option<string> LongFormArchitectureOption =
-            new ForwardedOption<string>(
-                new string[] { "--arch" },
-                CommonLocalizableStrings.ArchitectureOptionDescription)
-            .SetForwardingFunction(ResolveArchOptionToRuntimeIdentifier);
-
->>>>>>> af88d8be
         internal static string ArchOptionValue(ParseResult parseResult) =>
             string.IsNullOrEmpty(parseResult.GetValueForOption(CommonOptions.ArchitectureOption)) ?
                 parseResult.GetValueForOption(CommonOptions.LongFormArchitectureOption) :
@@ -296,9 +249,8 @@
             return currentRuntimeIdentifiers[0]; // First rid is the most specific (ex win-x64)
         }
 
-        private static string GetOsFromRid(string rid) => rid.Substring(0, rid.LastIndexOf("-", StringComparison.InvariantCulture));
-
-<<<<<<< HEAD
+        private static string GetOsFromRid(string rid) => rid.Substring(0, rid.LastIndexOf("-"));
+
         private static string GetArchFromRid(string rid) => rid.Substring(rid.LastIndexOf("-") + 1, rid.Length - rid.LastIndexOf("-") - 1);
 
         private static IEnumerable<string> ForwardSelfContainedOptions(bool isSelfContained, ParseResult parseResult)
@@ -320,9 +272,6 @@
             parseResult.HasOption(ArchitectureOption) ||
             parseResult.HasOption(LongFormArchitectureOption) ||
             parseResult.HasOption(OperatingSystemOption);
-=======
-        private static string GetArchFromRid(string rid) => rid.Substring(rid.LastIndexOf("-", StringComparison.InvariantCulture) + 1, rid.Length - rid.LastIndexOf("-", StringComparison.InvariantCulture) - 1);
->>>>>>> af88d8be
     }
 
     public enum VerbosityOptions
