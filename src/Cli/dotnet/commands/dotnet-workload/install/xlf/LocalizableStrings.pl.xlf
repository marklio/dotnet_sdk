﻿<?xml version="1.0" encoding="utf-8"?>
<xliff xmlns="urn:oasis:names:tc:xliff:document:1.2" xmlns:xsi="http://www.w3.org/2001/XMLSchema-instance" version="1.2" xsi:schemaLocation="urn:oasis:names:tc:xliff:document:1.2 xliff-core-1.2-transitional.xsd">
  <file datatype="xml" source-language="en" target-language="pl" original="../LocalizableStrings.resx">
    <body>
      <trans-unit id="AdManifestPackageDoesNotExist">
        <source>Failed to update advertising manifest. Manifest package {0} doesn't exist.</source>
        <target state="translated">Nie można zaktualizować manifestu treści reklamowych. Pakiet manifestu {0} nie istnieje.</target>
        <note />
      </trans-unit>
      <trans-unit id="AdManifestUpdated">
        <source>Updated advertising manifest {0}.</source>
        <target state="translated">Zaktualizowano manifest anonsowania {0}.</target>
        <note />
      </trans-unit>
      <trans-unit id="CacheMissingPackage">
        <source>Package {0} version {1} doesn't exist in offline cache {2}.</source>
        <target state="translated">Pakiet {0} w wersji {1} nie istnieje w pamięci podręcznej trybu offline {2}.</target>
        <note />
      </trans-unit>
      <trans-unit id="DeletingWorkloadPack">
        <source>Uninstalling workload pack {0} version {1}…</source>
        <target state="translated">Odinstalowywanie pakietu obciążeń {0} w wersji {1}…</target>
        <note />
      </trans-unit>
      <trans-unit id="DownloadToCacheOptionArgumentName">
        <source>DIRECTORY</source>
        <target state="translated">KATALOG</target>
        <note />
      </trans-unit>
      <trans-unit id="DownloadToCacheOptionArgumentName">
        <source>DIRECTORY</source>
        <target state="new">DIRECTORY</target>
        <note />
      </trans-unit>
      <trans-unit id="DownloadToCacheOptionDescription">
        <source>Download packages needed to install a workload to a folder that can be used for offline installation.</source>
        <target state="translated">Pobierz pakiety potrzebne do zainstalowania obciążenia w folderze, którego można użyć do instalacji w trybie offline.</target>
        <note />
      </trans-unit>
      <trans-unit id="DownloadingPackToCacheMessage">
        <source>Downloading pack {0} version {1} to offline cache {2}…</source>
        <target state="translated">Pobieranie pakietu {0} w wersji {1} do pamięci podręcznej trybu offline {2}…</target>
        <note />
      </trans-unit>
      <trans-unit id="FailedAdManifestUpdate">
        <source>Failed to update the advertising manifest {0}: {1}.</source>
        <target state="translated">Nie można zaktualizować manifestu anonsowania {0}: {1}.</target>
        <note />
      </trans-unit>
      <trans-unit id="FailedToDownloadPackageManifest">
        <source>Failed to download manifest package {0}.</source>
        <target state="translated">Pobranie pakietu manifestu {0} nie powiodło się.</target>
        <note />
      </trans-unit>
      <trans-unit id="FailedToGetPackageManifestUrl">
        <source>Failed to resolve manifest package URL {0}.</source>
        <target state="translated">Nie można rozpoznać adresu URL pakietu manifestu {0}.</target>
        <note />
      </trans-unit>
      <trans-unit id="FailedToInstallWorkloadManifest">
        <source>Failed to install manifest {0} version {1}: {2}.</source>
        <target state="translated">Instalowanie manifestu {0} w wersji {1} nie powiodło się: {2}.</target>
        <note />
      </trans-unit>
      <trans-unit id="FromCacheOptionArgumentName">
        <source>DIRECTORY</source>
        <target state="translated">KATALOG</target>
        <note />
      </trans-unit>
      <trans-unit id="FromCacheOptionArgumentName">
        <source>DIRECTORY</source>
        <target state="new">DIRECTORY</target>
        <note />
      </trans-unit>
      <trans-unit id="FromCacheOptionDescription">
        <source>Complete the operation from cache (offline).</source>
        <target state="translated">Ukończ operację z pamięci podręcznej (offline).</target>
        <note />
      </trans-unit>
      <trans-unit id="GarbageCollectingSdkFeatureBandsMessage">
        <source>Garbage collecting for SDK feature band(s) {0}...</source>
        <target state="translated">Trwa odzyskiwanie pamięci w przypadku przedziałów funkcji zestawu SDK {0}...</target>
        <note />
      </trans-unit>
      <trans-unit id="GarbageCollectionFailed">
        <source>Warning: Workload garbage collection failed with error: {0}.</source>
        <target state="translated">Ostrzeżenie: odzyskiwanie pamięci obciążenia nie powiodło się z powodu błędu: {0}.</target>
        <note />
      </trans-unit>
      <trans-unit id="InadequatePermissions">
        <source>Inadequate permissions. Run the command with elevated privileges.</source>
        <target state="translated">Nieodpowiednie uprawnienia. Uruchom polecenie z podwyższonym poziomem uprawnień.</target>
        <note />
      </trans-unit>
      <trans-unit id="IncludePreviewOptionDescription">
        <source>Allow prerelease workload manifests.</source>
        <target state="translated">Zezwalaj na wstępnie wydane manifesty pakietów roboczych.</target>
        <note />
      </trans-unit>
      <trans-unit id="IncompatibleManifests">
        <source>The current SDK isn't compatible with workload manifests of SDK version {0}.</source>
        <target state="translated">Bieżący zestaw SDK nie jest zgodny z manifestami obciążenia zestawu SDK w wersji {0}.</target>
        <note />
      </trans-unit>
      <trans-unit id="InstallationSucceeded">
        <source>Successfully installed workload(s) {0}.</source>
        <target state="translated">Pomyślnie zainstalowano pakiety robocze {0}.</target>
        <note />
      </trans-unit>
      <trans-unit id="InstallingPackVersionMessage">
        <source>Installing pack {0} version {1}...</source>
        <target state="translated">Trwa instalowanie pakietu {0} w wersji {1}...</target>
        <note />
      </trans-unit>
      <trans-unit id="InstallingWorkloadManifest">
        <source>Installing workload manifest {0} version {1}…</source>
        <target state="translated">Instalowanie manifestu obciążenia {0} w wersji {1}…</target>
        <note />
      </trans-unit>
      <trans-unit id="InsufficientPrivilegeToStartServer">
        <source>Insufficient privilege to start the server.</source>
        <target state="translated">Niewystarczające uprawnienia do uruchomienia serwera.</target>
        <note />
      </trans-unit>
      <trans-unit id="InvalidWorkloadConfiguration">
        <source>The settings file in the workload's NuGet package is invalid: {0}</source>
        <target state="translated">Plik ustawień w pakiecie NuGet obciążenia jest nieprawidłowy: {0}</target>
        <note />
      </trans-unit>
      <trans-unit id="CommandDescription">
        <source>Install one or more workloads.</source>
        <target state="translated">Zainstaluj co najmniej jedno obciążenie.</target>
        <note />
      </trans-unit>
      <trans-unit id="ConfigFileOptionDescription">
        <source>The NuGet configuration file to use.</source>
        <target state="translated">Plik konfiguracji programu NuGet do użycia.</target>
        <note />
      </trans-unit>
      <trans-unit id="FrameworkOptionDescription">
        <source>The target framework to install the workload for.</source>
        <target state="translated">Docelowa platforma, dla której ma zostać zainstalowane obciążenie.</target>
        <note />
      </trans-unit>
      <trans-unit id="ManifestDoesNotExist">
        <source>No manifest with ID {0} exists.</source>
        <target state="translated">Nie istnieje żaden manifest o identyfikatorze {0}.</target>
        <note />
      </trans-unit>
      <trans-unit id="MsiProgressInstall">
        <source>Installing {0} </source>
        <target state="translated">Instalowanie {0}</target>
        <note />
      </trans-unit>
      <trans-unit id="MsiProgressRepair">
        <source>Repairing {0} </source>
        <target state="translated">Naprawianie {0}</target>
        <note />
      </trans-unit>
      <trans-unit id="MsiProgressUninstall">
        <source>Removing {0} </source>
        <target state="translated">Usuwanie {0}</target>
        <note />
      </trans-unit>
      <trans-unit id="NoManifestsExistForFeatureBand">
        <source>No manifests exist for SDK version {0}.</source>
        <target state="translated">Nie istnieją żadne manifesty dla zestawu SDK w wersji {0}.</target>
        <note />
      </trans-unit>
      <trans-unit id="NoTrustWithParentPID">
        <source>Failed to establish a trust relationship with parent process ({0}).</source>
        <target state="translated">Nie można ustanowić relacji zaufania z procesem nadrzędnym ({0}).</target>
        <note />
      </trans-unit>
      <trans-unit id="OSDoesNotSupportMsi">
        <source>MSI installations are only supported on Windows.</source>
        <target state="translated">Instalacje MSI są obsługiwane tylko w systemie Windows.</target>
        <note />
      </trans-unit>
      <trans-unit id="PendingReboot">
        <source>The machine has a pending reboot. Installation will continue, but you may need to restart.</source>
        <target state="translated">Maszyna oczekuje na ponowny rozruch. Instalacja będzie kontynuowana, ale może być konieczne ponowne uruchomienie.</target>
        <note />
      </trans-unit>
      <trans-unit id="ResolvingPackageUrls">
        <source>Resolving package URLs for workload(s) {0}...</source>
        <target state="translated">Trwa rozpoznawanie adresów URL pakietów dla obciążeń {0}...</target>
        <note />
      </trans-unit>
      <trans-unit id="RollBackFailedMessage">
        <source>Installation rollback failed: {0}</source>
        <target state="translated">Wycofywanie instalacji nie powiodło się: {0}</target>
        <note />
      </trans-unit>
      <trans-unit id="RollbackDefinitionContainsExtraneousManifestIds">
<<<<<<< HEAD
        <source>Invalid rollback definition. The manifest IDs in rollback definition {0} do not match installed manifest IDs.</source>
        <target state="translated">Nieprawidłowa definicja wycofania. Identyfikatory manifestów w definicji wycofania {0} nie są zgodne z zainstalowanymi identyfikatorami manifestów.</target>
=======
        <source>Invalid rollback definition. The manifest IDs in rollback definition {0} do not match installed manifest IDs {1}.</source>
        <target state="new">Invalid rollback definition. The manifest IDs in rollback definition {0} do not match installed manifest IDs {1}.</target>
>>>>>>> 32c173b7
        <note />
      </trans-unit>
      <trans-unit id="RollbackDefinitionFileDoesNotExist">
        <source>Provided rollback definition file {0} doesn't exist.</source>
        <target state="translated">Podany plik definicji wycofywania {0} nie istnieje.</target>
        <note />
      </trans-unit>
      <trans-unit id="RollingBackInstall">
        <source>Workload installation failed. Rolling back installed packs...</source>
        <target state="translated">Instalacja obciążenia nie powiodła się. Trwa wycofywanie zainstalowanych pakietów...</target>
        <note />
      </trans-unit>
      <trans-unit id="RollingBackPackInstall">
        <source>Rolling back pack {0} installation...</source>
        <target state="translated">Trwa wycofywanie instalacji paczki {0}.</target>
        <note />
      </trans-unit>
      <trans-unit id="SkipManifestUpdateOptionDescription">
        <source>Skip updating the workload manifests.</source>
        <target state="translated">Pomiń aktualizowanie manifestów pakietu roboczego.</target>
        <note />
      </trans-unit>
      <trans-unit id="SkippingManifestUpdate">
        <source>Manifest packages were not found. Skipping manifest update...</source>
        <target state="translated">Nie znaleziono pakietów manifestu — trwa pomijanie aktualizowania manifestu...</target>
        <note />
      </trans-unit>
      <trans-unit id="SourceOptionDescription">
        <source>The NuGet package source to use during the restore. To specify multiple sources, repeat the option.</source>
        <target state="translated">Źródło pakietu NuGet do użycia podczas przywracania. Aby określić wiele źródeł, powtórz tę opcję.</target>
        <note />
      </trans-unit>
      <trans-unit id="SourceOptionName">
        <source>SOURCE</source>
        <target state="translated">ŹRÓDŁO</target>
        <note />
      </trans-unit>
      <trans-unit id="TempDirOptionDescription">
        <source>Specify a temporary directory for this command to download and extract NuGet packages (must be secure).</source>
        <target state="translated">Określ katalog tymczasowy dla tego polecenia, aby pobrać i wyodrębnić pakiety NuGet (musi być bezpieczny).</target>
        <note />
      </trans-unit>
      <trans-unit id="UnknownInstallType">
        <source>Unknown installation type: {0}.</source>
        <target state="translated">Nieznany typ instalacji: {0}.</target>
        <note />
      </trans-unit>
      <trans-unit id="UnrecognizedPackError">
        <source>Pack ID {0} unrecognized.</source>
        <target state="translated">Nie rozpoznano identyfikatora pakietu {0}.</target>
        <note />
      </trans-unit>
      <trans-unit id="PrintDownloadLinkOnlyDescription">
        <source>Only print the list of links to download without downloading.</source>
        <target state="translated">Drukuj tylko listę linków do pobrania bez ich pobierania.</target>
        <note />
      </trans-unit>
      <trans-unit id="UsingCacheForPackInstall">
        <source>Installing package {0} version {1} from offline cache {2}.</source>
        <target state="translated">Instalowanie pakietu {0} w wersji {1} z pamięci podręcznej w trybie offline {2}.</target>
        <note />
      </trans-unit>
      <trans-unit id="VersionOptionDescription">
        <source>The version of the SDK.</source>
        <target state="translated">Wersja zestawu SDK.</target>
        <note />
      </trans-unit>
      <trans-unit id="InstallFullCommandNameLocalized">
        <source>.NET install command</source>
        <target state="translated">Polecenie instalacji platformy .NET</target>
        <note />
      </trans-unit>
      <trans-unit id="NuGetConfigurationFileDoesNotExist">
        <source>NuGet configuration file '{0}' doesn't exist.</source>
        <target state="translated">Plik konfiguracji pakietu NuGet „{0}” nie istnieje.</target>
        <note />
      </trans-unit>
      <trans-unit id="InvalidNuGetVersionRange">
        <source>Specified version '{0}' isn't a valid NuGet version range.</source>
        <target state="translated">Określona wersja „{0}” nie należy do prawidłowego zakresu wersji pakietu NuGet.</target>
        <note />
      </trans-unit>
      <trans-unit id="VersionOptionName">
        <source>VERSION</source>
        <target state="translated">WERSJA</target>
        <note />
      </trans-unit>
      <trans-unit id="ConfigFileOptionName">
        <source>FILE</source>
        <target state="translated">PLIK</target>
        <note />
      </trans-unit>
      <trans-unit id="WorkloadAlreadyInstalled">
        <source>Workload '{0}' is already installed.</source>
        <target state="translated">Obciążenie „{0}” jest już zainstalowane.</target>
        <note />
      </trans-unit>
      <trans-unit id="WorkloadCacheDownloadFailed">
        <source>Download of workload packs to offline cache failed: {0}</source>
        <target state="translated">Pobieranie pakietów obciążeń do pamięci podręcznej trybu offline nie powiodło się: {0}</target>
        <note />
      </trans-unit>
      <trans-unit id="WorkloadIdArgumentDescription">
        <source>The NuGet package ID of the workload to install.</source>
        <target state="translated">Identyfikator pakietu NuGet obciążenia do zainstalowania.</target>
        <note />
      </trans-unit>
      <trans-unit id="WorkloadIdArgumentName">
        <source>WORKLOAD_ID</source>
        <target state="translated">WORKLOAD_ID</target>
        <note />
      </trans-unit>
      <trans-unit id="WorkloadInstallationFailed">
        <source>Workload installation failed: {0}</source>
        <target state="translated">Instalacja pakietu roboczego nie powiodła się: {0}</target>
        <note />
      </trans-unit>
      <trans-unit id="WorkloadNotRecognized">
        <source>Workload ID {0} is not recognized.</source>
        <target state="translated">Nie rozpoznano identyfikatora obciążenia {0}.</target>
        <note />
      </trans-unit>
      <trans-unit id="WorkloadNotSupportedOnPlatform">
        <source>Workload ID {0} isn't supported on this platform.</source>
        <target state="translated">Identyfikator obciążenia {0} nie jest obsługiwany na tej platformie.</target>
        <note />
      </trans-unit>
      <trans-unit id="WorkloadPackAlreadyInstalledMessage">
        <source>Pack {0} version {1} is already installed.</source>
        <target state="translated">Pakiet obciążenia {0} w wersji {1} jest już zainstalowany.</target>
        <note />
      </trans-unit>
      <trans-unit id="WorkloadPathOptionDescription">
        <source>The directory where the workload will be installed. The directory will be created if it doesn't exist.</source>
        <target state="translated">Katalog, w którym zostanie zainstalowane obciążenie. Jeśli katalog nie istnieje, zostanie utworzony.</target>
        <note />
      </trans-unit>
      <trans-unit id="WorkloadPathOptionName">
        <source>PATH</source>
        <target state="translated">ŚCIEŻKA</target>
        <note />
      </trans-unit>
      <trans-unit id="WorkloadUpdatesAvailable">
        <source>Workload updates are available. Run `dotnet workload list` for more information.</source>
        <target state="translated">Dostępne są aktualizacje obciążenia. Uruchom polecenie „dotnet workload list”, aby uzyskać więcej informacji.</target>
        <note />
      </trans-unit>
      <trans-unit id="WritingPackInstallRecordMessage">
        <source>Writing workload pack installation record for {0} version {1}...</source>
        <target state="translated">Trwa zapisywanie rekordu instalacji pakietu obciążenia dla {0} w wersji {1}...</target>
        <note />
      </trans-unit>
      <trans-unit id="WritingWorkloadInstallRecordMessage">
        <source>Writing workload installation record for {0}...</source>
        <target state="translated">Trwa zapisywanie rekordu instalacji obciążenia dla {0}...</target>
        <note />
      </trans-unit>
    </body>
  </file>
</xliff><|MERGE_RESOLUTION|>--- conflicted
+++ resolved
@@ -27,11 +27,6 @@
         <target state="translated">KATALOG</target>
         <note />
       </trans-unit>
-      <trans-unit id="DownloadToCacheOptionArgumentName">
-        <source>DIRECTORY</source>
-        <target state="new">DIRECTORY</target>
-        <note />
-      </trans-unit>
       <trans-unit id="DownloadToCacheOptionDescription">
         <source>Download packages needed to install a workload to a folder that can be used for offline installation.</source>
         <target state="translated">Pobierz pakiety potrzebne do zainstalowania obciążenia w folderze, którego można użyć do instalacji w trybie offline.</target>
@@ -67,11 +62,6 @@
         <target state="translated">KATALOG</target>
         <note />
       </trans-unit>
-      <trans-unit id="FromCacheOptionArgumentName">
-        <source>DIRECTORY</source>
-        <target state="new">DIRECTORY</target>
-        <note />
-      </trans-unit>
       <trans-unit id="FromCacheOptionDescription">
         <source>Complete the operation from cache (offline).</source>
         <target state="translated">Ukończ operację z pamięci podręcznej (offline).</target>
@@ -193,13 +183,8 @@
         <note />
       </trans-unit>
       <trans-unit id="RollbackDefinitionContainsExtraneousManifestIds">
-<<<<<<< HEAD
-        <source>Invalid rollback definition. The manifest IDs in rollback definition {0} do not match installed manifest IDs.</source>
-        <target state="translated">Nieprawidłowa definicja wycofania. Identyfikatory manifestów w definicji wycofania {0} nie są zgodne z zainstalowanymi identyfikatorami manifestów.</target>
-=======
         <source>Invalid rollback definition. The manifest IDs in rollback definition {0} do not match installed manifest IDs {1}.</source>
         <target state="new">Invalid rollback definition. The manifest IDs in rollback definition {0} do not match installed manifest IDs {1}.</target>
->>>>>>> 32c173b7
         <note />
       </trans-unit>
       <trans-unit id="RollbackDefinitionFileDoesNotExist">
