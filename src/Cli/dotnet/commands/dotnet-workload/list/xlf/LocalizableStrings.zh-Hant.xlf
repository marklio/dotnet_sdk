--- conflicted
+++ resolved
@@ -7,38 +7,14 @@
         <target state="translated">列出可用的工作負載。</target>
         <note />
       </trans-unit>
-<<<<<<< HEAD
-=======
-      <trans-unit id="WorkloadIdColumn">
-        <source>Installed Workload Ids</source>
-        <target state="new">Installed Workload Ids</target>
-        <note />
-      </trans-unit>
->>>>>>> 459f5062
       <trans-unit id="WorkloadListFooter">
         <source>Use `dotnet workload search` to find additional workloads to install.</source>
         <target state="translated">使用 `dotnet workload search` 尋找其他要安裝的工作負載。</target>
         <note />
       </trans-unit>
-<<<<<<< HEAD
       <trans-unit id="WorkloadUpdatesAvailable">
         <source>Updates are available for the following workload(s): {0}. Run `dotnet workload update` to get the latest.</source>
-        <target state="new">Updates are available for the following workload(s): {0}. Run `dotnet workload update` to get the latest.</target>
-=======
-      <trans-unit id="WorkloadManfiestVersionColumn">
-        <source>Manifest Version</source>
-        <target state="new">Manifest Version</target>
-        <note />
-      </trans-unit>
-      <trans-unit id="WorkloadSourceColumn">
-        <source>Installation Source</source>
-        <target state="new">Installation Source</target>
-        <note />
-      </trans-unit>
-      <trans-unit id="WorkloadUpdatesAvailable">
-        <source>Updates are avaliable for the following workload(s): {0}. Run `dotnet workload update` to get the latest.</source>
         <target state="needs-review-translation">以下工作負載有可用的更新: {0}。執行 `dotnet workload update` 以取得最新更新。</target>
->>>>>>> 459f5062
         <note />
       </trans-unit>
     </body>
