﻿<?xml version="1.0" encoding="utf-8"?>
<xliff xmlns="urn:oasis:names:tc:xliff:document:1.2" xmlns:xsi="http://www.w3.org/2001/XMLSchema-instance" version="1.2" xsi:schemaLocation="urn:oasis:names:tc:xliff:document:1.2 xliff-core-1.2-transitional.xsd">
  <file datatype="xml" source-language="en" target-language="pt-BR" original="../LocalizableStrings.resx">
    <body>
      <trans-unit id="CommandDescription">
        <source>List workloads available.</source>
        <target state="translated">Listar as cargas de trabalho disponíveis.</target>
        <note />
      </trans-unit>
      <trans-unit id="WorkloadListFooter">
        <source>Use `dotnet workload search` to find additional workloads to install.</source>
<<<<<<< HEAD
        <target state="needs-review-translation">Use 'pesquisa de carga de trabalho do dotnet' para encontrar cargas de trabalho adicionais a serem instaladas.</target>
        <note>{Locked="dotnet workload search"}</note>
=======
        <target state="translated">Use `dotnet workload search` para encontrar cargas de trabalho adicionais a serem instaladas.</target>
        <note />
>>>>>>> d16d1159
      </trans-unit>
      <trans-unit id="WorkloadUpdatesAvailable">
        <source>Updates are available for the following workload(s): {0}. Run `dotnet workload update` to get the latest.</source>
        <target state="needs-review-translation">As atualizações estão disponíveis para as seguintes cargas de trabalho(s): {0}. Execute `dotnet workload update` para obter o mais recente.</target>
        <note>{Locked="dotnet workload update"}</note>
      </trans-unit>
    </body>
  </file>
</xliff><|MERGE_RESOLUTION|>--- conflicted
+++ resolved
@@ -9,13 +9,8 @@
       </trans-unit>
       <trans-unit id="WorkloadListFooter">
         <source>Use `dotnet workload search` to find additional workloads to install.</source>
-<<<<<<< HEAD
-        <target state="needs-review-translation">Use 'pesquisa de carga de trabalho do dotnet' para encontrar cargas de trabalho adicionais a serem instaladas.</target>
+        <target state="translated">Use `dotnet workload search` para encontrar cargas de trabalho adicionais a serem instaladas.</target>
         <note>{Locked="dotnet workload search"}</note>
-=======
-        <target state="translated">Use `dotnet workload search` para encontrar cargas de trabalho adicionais a serem instaladas.</target>
-        <note />
->>>>>>> d16d1159
       </trans-unit>
       <trans-unit id="WorkloadUpdatesAvailable">
         <source>Updates are available for the following workload(s): {0}. Run `dotnet workload update` to get the latest.</source>
