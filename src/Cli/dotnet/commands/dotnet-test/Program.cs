--- conflicted
+++ resolved
@@ -136,31 +136,12 @@
 
             if (settings.Any())
             {
-<<<<<<< HEAD
-                //workaround for correct -- logic
-                var commandArgument = result.GetValue(TestCommandParser.SlnOrProjectArgument);
-                if(!string.IsNullOrWhiteSpace(commandArgument) && !settings.Contains(commandArgument))
-                {
-                    msbuildArgs.Add(result.GetValue(TestCommandParser.SlnOrProjectArgument));
-                }
-
-=======
->>>>>>> 3f8f9d7b
                 // skip '--' and escape every \ to be \\ and every " to be \" to survive the next hop
                 string[] escaped = settings.Skip(1).Select(s => s.Replace("\\", "\\\\").Replace("\"", "\\\"")).ToArray();
 
                 string runSettingsArg = string.Join(";", escaped);
                 msbuildArgs.Add($"-property:VSTestCLIRunSettings=\"{runSettingsArg}\"");
             }
-<<<<<<< HEAD
-            else
-            {
-                var argument = result.GetValue(TestCommandParser.SlnOrProjectArgument);
-                if(!string.IsNullOrWhiteSpace(argument))
-                    msbuildArgs.Add(argument);
-            }
-=======
->>>>>>> 3f8f9d7b
 
             string verbosityArg = result.ForwardedOptionValues<IReadOnlyCollection<string>>(TestCommandParser.GetCommand(), "--verbosity")?.SingleOrDefault() ?? null;
             if (verbosityArg != null)
@@ -249,13 +230,7 @@
 
         private static bool ContainsBuiltTestSources(string[] args)
         {
-<<<<<<< HEAD
-            string commandArgument = parseResult.GetValue(TestCommandParser.SlnOrProjectArgument);
-
-            if (commandArgument is not null && (commandArgument.EndsWith(".dll", StringComparison.OrdinalIgnoreCase) || commandArgument.EndsWith(".exe", StringComparison.OrdinalIgnoreCase)))
-=======
             foreach (string arg in args)
->>>>>>> 3f8f9d7b
             {
                 if (!arg.StartsWith("-") &&
                     (arg.EndsWith(".dll", StringComparison.OrdinalIgnoreCase) || arg.EndsWith(".exe", StringComparison.OrdinalIgnoreCase)))
