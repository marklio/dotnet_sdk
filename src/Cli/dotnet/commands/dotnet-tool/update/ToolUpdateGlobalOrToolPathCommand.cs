// Licensed to the .NET Foundation under one or more agreements.
// The .NET Foundation licenses this file to you under the MIT license.

using System.CommandLine;
using Microsoft.DotNet.Cli;
using Microsoft.DotNet.Cli.Utils;
using Microsoft.DotNet.ShellShim;
using Microsoft.DotNet.ToolPackage;
using Microsoft.DotNet.Tools.Tool.Install;
using Microsoft.DotNet.Tools.Tool.Uninstall;
using Microsoft.Extensions.EnvironmentAbstractions;
using Microsoft.DotNet.Cli.ToolPackage;
using CreateShellShimRepository = Microsoft.DotNet.Tools.Tool.Install.CreateShellShimRepository;

namespace Microsoft.DotNet.Tools.Tool.Update
{
    internal delegate (IToolPackageStore, IToolPackageStoreQuery, IToolPackageDownloader, IToolPackageUninstaller) CreateToolPackageStoresAndDownloaderAndUninstaller(
        DirectoryPath? nonGlobalLocation = null,
        IEnumerable<string> additionalRestoreArguments = null);

    internal class ToolUpdateGlobalOrToolPathCommand : CommandBase
    {
        private readonly CreateShellShimRepository _createShellShimRepository;
        private readonly CreateToolPackageStoresAndDownloaderAndUninstaller _createToolPackageStoreDownloaderUninstaller;
        private readonly ToolInstallGlobalOrToolPathCommand _toolInstallGlobalOrToolPathCommand;

        public ToolUpdateGlobalOrToolPathCommand(ParseResult parseResult,
            CreateToolPackageStoresAndDownloaderAndUninstaller createToolPackageStoreDownloaderUninstaller = null,
            CreateShellShimRepository createShellShimRepository = null,
            IReporter reporter = null)
            : base(parseResult)
        {
            _createToolPackageStoreDownloaderUninstaller = createToolPackageStoreDownloaderUninstaller ??
                                                  ToolPackageFactory.CreateToolPackageStoresAndDownloaderAndUninstaller;

            _createShellShimRepository =
                createShellShimRepository ?? ShellShimRepositoryFactory.CreateShellShimRepository;

            _toolInstallGlobalOrToolPathCommand = new ToolInstallGlobalOrToolPathCommand(
                
                    parseResult,
                    _createToolPackageStoreDownloaderUninstaller,
                    _createShellShimRepository,
                    reporter: reporter);
        }

        public override int Execute()
        {
            _toolInstallGlobalOrToolPathCommand.Execute();
            return 0;
        }
<<<<<<< HEAD

        private static void EnsureVersionIsHigher(IToolPackage oldPackageNullable, IToolPackage newInstalledPackage)
        {
            if (oldPackageNullable != null && (newInstalledPackage.Version < oldPackageNullable.Version))
            {
                throw new GracefulException(
                    new[]
                    {
                        string.Format(LocalizableStrings.UpdateToLowerVersion,
                            newInstalledPackage.Version.ToNormalizedString(),
                            oldPackageNullable.Version.ToNormalizedString())
                    },
                    isUserError: false);
            }
        }

        private void ValidateArguments()
        {
            if (!string.IsNullOrEmpty(_configFilePath) && !File.Exists(_configFilePath))
            {
                throw new GracefulException(
                    string.Format(
                        LocalizableStrings.NuGetConfigurationFileDoesNotExist,
                        Path.GetFullPath(_configFilePath)));
            }
        }

        private void RunWithHandlingInstallError(Action installAction)
        {
            try
            {
                installAction();
            }
            catch (Exception ex)
                when (InstallToolCommandLowLevelErrorConverter.ShouldConvertToUserFacingError(ex))
            {
                var message = new List<string>
                {
                    string.Format(LocalizableStrings.UpdateToolFailed, _packageId)
                };
                message.AddRange(
                    InstallToolCommandLowLevelErrorConverter.GetUserFacingMessages(ex, _packageId));


                throw new GracefulException(
                    messages: message,
                    verboseMessages: new[] { ex.ToString() },
                    isUserError: false);
            }
        }

        private void RunWithHandlingUninstallError(Action uninstallAction)
        {
            try
            {
                uninstallAction();
            }
            catch (Exception ex)
                when (ToolUninstallCommandLowLevelErrorConverter.ShouldConvertToUserFacingError(ex))
            {
                var message = new List<string>
                {
                    string.Format(LocalizableStrings.UpdateToolFailed, _packageId)
                };
                message.AddRange(
                    ToolUninstallCommandLowLevelErrorConverter.GetUserFacingMessages(ex, _packageId));

                throw new GracefulException(
                    messages: message,
                    verboseMessages: new[] { ex.ToString() },
                    isUserError: false);
            }
        }

        private FilePath? GetConfigFile()
        {
            FilePath? configFile = null;
            if (!string.IsNullOrEmpty(_configFilePath))
            {
                configFile = new FilePath(_configFilePath);
            }

            return configFile;
        }

        private IToolPackage GetOldPackage(IToolPackageStoreQuery toolPackageStoreQuery)
        {
            IToolPackage oldPackageNullable;
            try
            {
                oldPackageNullable = toolPackageStoreQuery.EnumeratePackageVersions(_packageId).SingleOrDefault();
            }
            catch (InvalidOperationException)
            {
                throw new GracefulException(
                    messages: new[]
                    {
                        string.Format(
                            LocalizableStrings.ToolHasMultipleVersionsInstalled,
                            _packageId),
                    },
                    isUserError: false);
            }

            return oldPackageNullable;
        }

        private void PrintSuccessMessage(IToolPackage oldPackage, IToolPackage newInstalledPackage)
        {
            if (oldPackage == null)
            {
                _reporter.WriteLine(
                    string.Format(
                        Install.LocalizableStrings.InstallationSucceeded,
                        string.Join(", ", newInstalledPackage.Commands.Select(c => c.Name)),
                        newInstalledPackage.Id,
                        newInstalledPackage.Version.ToNormalizedString()).Green());
            }
            else if (oldPackage.Version != newInstalledPackage.Version)
            {
                _reporter.WriteLine(
                    string.Format(
                        LocalizableStrings.UpdateSucceeded,
                        newInstalledPackage.Id,
                        oldPackage.Version.ToNormalizedString(),
                        newInstalledPackage.Version.ToNormalizedString()).Green());
            }
            else
            {
                _reporter.WriteLine(
                    string.Format(
                        (
                        newInstalledPackage.Version.IsPrerelease ?
                        LocalizableStrings.UpdateSucceededPreVersionNoChange : LocalizableStrings.UpdateSucceededStableVersionNoChange
                        ),
                        newInstalledPackage.Id, newInstalledPackage.Version).Green());
            }
        }
=======
>>>>>>> b2059280
    }
}<|MERGE_RESOLUTION|>--- conflicted
+++ resolved
@@ -49,146 +49,5 @@
             _toolInstallGlobalOrToolPathCommand.Execute();
             return 0;
         }
-<<<<<<< HEAD
-
-        private static void EnsureVersionIsHigher(IToolPackage oldPackageNullable, IToolPackage newInstalledPackage)
-        {
-            if (oldPackageNullable != null && (newInstalledPackage.Version < oldPackageNullable.Version))
-            {
-                throw new GracefulException(
-                    new[]
-                    {
-                        string.Format(LocalizableStrings.UpdateToLowerVersion,
-                            newInstalledPackage.Version.ToNormalizedString(),
-                            oldPackageNullable.Version.ToNormalizedString())
-                    },
-                    isUserError: false);
-            }
-        }
-
-        private void ValidateArguments()
-        {
-            if (!string.IsNullOrEmpty(_configFilePath) && !File.Exists(_configFilePath))
-            {
-                throw new GracefulException(
-                    string.Format(
-                        LocalizableStrings.NuGetConfigurationFileDoesNotExist,
-                        Path.GetFullPath(_configFilePath)));
-            }
-        }
-
-        private void RunWithHandlingInstallError(Action installAction)
-        {
-            try
-            {
-                installAction();
-            }
-            catch (Exception ex)
-                when (InstallToolCommandLowLevelErrorConverter.ShouldConvertToUserFacingError(ex))
-            {
-                var message = new List<string>
-                {
-                    string.Format(LocalizableStrings.UpdateToolFailed, _packageId)
-                };
-                message.AddRange(
-                    InstallToolCommandLowLevelErrorConverter.GetUserFacingMessages(ex, _packageId));
-
-
-                throw new GracefulException(
-                    messages: message,
-                    verboseMessages: new[] { ex.ToString() },
-                    isUserError: false);
-            }
-        }
-
-        private void RunWithHandlingUninstallError(Action uninstallAction)
-        {
-            try
-            {
-                uninstallAction();
-            }
-            catch (Exception ex)
-                when (ToolUninstallCommandLowLevelErrorConverter.ShouldConvertToUserFacingError(ex))
-            {
-                var message = new List<string>
-                {
-                    string.Format(LocalizableStrings.UpdateToolFailed, _packageId)
-                };
-                message.AddRange(
-                    ToolUninstallCommandLowLevelErrorConverter.GetUserFacingMessages(ex, _packageId));
-
-                throw new GracefulException(
-                    messages: message,
-                    verboseMessages: new[] { ex.ToString() },
-                    isUserError: false);
-            }
-        }
-
-        private FilePath? GetConfigFile()
-        {
-            FilePath? configFile = null;
-            if (!string.IsNullOrEmpty(_configFilePath))
-            {
-                configFile = new FilePath(_configFilePath);
-            }
-
-            return configFile;
-        }
-
-        private IToolPackage GetOldPackage(IToolPackageStoreQuery toolPackageStoreQuery)
-        {
-            IToolPackage oldPackageNullable;
-            try
-            {
-                oldPackageNullable = toolPackageStoreQuery.EnumeratePackageVersions(_packageId).SingleOrDefault();
-            }
-            catch (InvalidOperationException)
-            {
-                throw new GracefulException(
-                    messages: new[]
-                    {
-                        string.Format(
-                            LocalizableStrings.ToolHasMultipleVersionsInstalled,
-                            _packageId),
-                    },
-                    isUserError: false);
-            }
-
-            return oldPackageNullable;
-        }
-
-        private void PrintSuccessMessage(IToolPackage oldPackage, IToolPackage newInstalledPackage)
-        {
-            if (oldPackage == null)
-            {
-                _reporter.WriteLine(
-                    string.Format(
-                        Install.LocalizableStrings.InstallationSucceeded,
-                        string.Join(", ", newInstalledPackage.Commands.Select(c => c.Name)),
-                        newInstalledPackage.Id,
-                        newInstalledPackage.Version.ToNormalizedString()).Green());
-            }
-            else if (oldPackage.Version != newInstalledPackage.Version)
-            {
-                _reporter.WriteLine(
-                    string.Format(
-                        LocalizableStrings.UpdateSucceeded,
-                        newInstalledPackage.Id,
-                        oldPackage.Version.ToNormalizedString(),
-                        newInstalledPackage.Version.ToNormalizedString()).Green());
-            }
-            else
-            {
-                _reporter.WriteLine(
-                    string.Format(
-                        (
-                        newInstalledPackage.Version.IsPrerelease ?
-                        LocalizableStrings.UpdateSucceededPreVersionNoChange : LocalizableStrings.UpdateSucceededStableVersionNoChange
-                        ),
-                        newInstalledPackage.Id, newInstalledPackage.Version).Green());
-            }
-        }
-=======
->>>>>>> b2059280
     }
 }