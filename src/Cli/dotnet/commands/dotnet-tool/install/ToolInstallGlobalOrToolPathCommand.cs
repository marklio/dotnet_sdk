--- conflicted
+++ resolved
@@ -174,8 +174,6 @@
 
                 scope.Complete();
             }
-
-<<<<<<< HEAD
             return 0;
         }
 
@@ -234,7 +232,6 @@
             try
             {
                 uninstallAction();
-=======
                 if (!_verbosity.IsQuiet())
                 {
                     _reporter.WriteLine(
@@ -246,7 +243,6 @@
                 }
 
                 return 0;
->>>>>>> b61fe9c7
             }
             catch (Exception ex)
                 when (ToolUninstallCommandLowLevelErrorConverter.ShouldConvertToUserFacingError(ex))
