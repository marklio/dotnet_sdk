// Licensed to the .NET Foundation under one or more agreements.
// The .NET Foundation licenses this file to you under the MIT license.

using System.CommandLine;
using Microsoft.DotNet.Cli;
using Microsoft.DotNet.Cli.ToolPackage;
using Microsoft.DotNet.Cli.Utils;
using Microsoft.DotNet.ToolManifest;
using Microsoft.DotNet.ToolPackage;
using Microsoft.DotNet.Tools.Tool.Common;
using Microsoft.Extensions.EnvironmentAbstractions;

namespace Microsoft.DotNet.Tools.Tool.Install
{
    internal class ToolInstallLocalCommand : CommandBase
    {
        private readonly IToolManifestFinder _toolManifestFinder;
        private readonly IToolManifestEditor _toolManifestEditor;
        private readonly ILocalToolsResolverCache _localToolsResolverCache;
        private readonly ToolInstallLocalInstaller _toolLocalPackageInstaller;
        private readonly IReporter _reporter;
        private readonly PackageId _packageId;
        private readonly bool _allowPackageDowngrade;

        private readonly string _explicitManifestFile;
        private readonly bool _createManifestIfNeeded;
        private readonly bool _allowRollForward;

        public ToolInstallLocalCommand(
            ParseResult parseResult,
            PackageId? packageId = null,
            IToolPackageDownloader toolPackageDownloader = null,
            IToolManifestFinder toolManifestFinder = null,
            IToolManifestEditor toolManifestEditor = null,
            ILocalToolsResolverCache localToolsResolverCache = null,
            IReporter reporter = null
            )
            : base(parseResult)
        {
            _explicitManifestFile = parseResult.GetValue(ToolAppliedOption.ToolManifestOption);

            _createManifestIfNeeded = parseResult.GetValue(ToolInstallCommandParser.CreateManifestIfNeededOption);

            _reporter = (reporter ?? Reporter.Output);

            _toolManifestFinder = toolManifestFinder ??
                                  new ToolManifestFinder(new DirectoryPath(Directory.GetCurrentDirectory()));
            _toolManifestEditor = toolManifestEditor ?? new ToolManifestEditor();
            _localToolsResolverCache = localToolsResolverCache ?? new LocalToolsResolverCache();
            _toolLocalPackageInstaller = new ToolInstallLocalInstaller(parseResult, toolPackageDownloader);
<<<<<<< HEAD
            // _packageId = new PackageId(parseResult.GetValue(ToolUpdateCommandParser.PackageIdArgument));
            _packageId = packageId ?? new PackageId(parseResult.GetValue(ToolInstallCommandParser.PackageIdArgument));
=======
            _packageId = packageId ?? new PackageId(parseResult.GetValue(ToolInstallCommandParser.PackageIdArgument));
            _allowRollForward = parseResult.GetValue(ToolInstallCommandParser.RollForwardOption);
>>>>>>> 8557b53e
            _allowPackageDowngrade = parseResult.GetValue(ToolInstallCommandParser.AllowPackageDowngradeOption);

        }
        

        public override int Execute()
        {
            FilePath manifestFile = GetManifestFilePath();

            (FilePath? manifestFileOptional, string warningMessage) =
                _toolManifestFinder.ExplicitManifestOrFindManifestContainPackageId(_explicitManifestFile, _packageId);

            if (warningMessage != null)
            {
                _reporter.WriteLine(warningMessage.Yellow());
            }

            manifestFile = manifestFileOptional ?? GetManifestFilePath();
            var existingPackageWithPackageId = _toolManifestFinder.Find(manifestFile).Where(p => p.PackageId.Equals(_packageId));

            if (!existingPackageWithPackageId.Any())
            {
                return InstallNewTool(manifestFile);
            }

            var existingPackage = existingPackageWithPackageId.Single();
            var toolDownloadedPackage = _toolLocalPackageInstaller.Install(manifestFile);

            InstallToolUpdate(existingPackage, toolDownloadedPackage, manifestFile);

            _localToolsResolverCache.SaveToolPackage(
                toolDownloadedPackage,
                _toolLocalPackageInstaller.TargetFrameworkToInstall);

            return 0;
        }

        public int InstallToolUpdate(ToolManifestPackage existingPackage, IToolPackage toolDownloadedPackage, FilePath manifestFile)
        {
            if (existingPackage.Version > toolDownloadedPackage.Version && !_allowPackageDowngrade)
            {
                throw new GracefulException(new[]
                    {
                        string.Format(
                            Update.LocalizableStrings.UpdateLocalToolToLowerVersion,
                            toolDownloadedPackage.Version.ToNormalizedString(),
                            existingPackage.Version.ToNormalizedString(),
                            manifestFile.Value)
                    },
                    isUserError: false);
            }
            else if (existingPackage.Version == toolDownloadedPackage.Version)
            {
                _reporter.WriteLine(
                    string.Format(
                        Update.LocalizableStrings.UpdateLocaToolSucceededVersionNoChange,
                        toolDownloadedPackage.Id,
                        existingPackage.Version.ToNormalizedString(),
                        manifestFile.Value));
            }
            else
            {
                _toolManifestEditor.Edit(
                    manifestFile,
                    _packageId,
                    toolDownloadedPackage.Version,
                    toolDownloadedPackage.Commands.Select(c => c.Name).ToArray());
                _reporter.WriteLine(
                    string.Format(
                        Update.LocalizableStrings.UpdateLocalToolSucceeded,
                        toolDownloadedPackage.Id,
                        existingPackage.Version.ToNormalizedString(),
                        toolDownloadedPackage.Version.ToNormalizedString(),
                        manifestFile.Value).Green());
            }

            _localToolsResolverCache.SaveToolPackage(
                toolDownloadedPackage,
                _toolLocalPackageInstaller.TargetFrameworkToInstall);

            return 0;
        }
        public int InstallNewTool(FilePath manifestFile)
        {
            IToolPackage toolDownloadedPackage =
                _toolLocalPackageInstaller.Install(manifestFile);

            _toolManifestEditor.Add(
                manifestFile,
                toolDownloadedPackage.Id,
                toolDownloadedPackage.Version,
                toolDownloadedPackage.Commands.Select(c => c.Name).ToArray(),
                _allowRollForward);

            _localToolsResolverCache.SaveToolPackage(
                toolDownloadedPackage,
                _toolLocalPackageInstaller.TargetFrameworkToInstall);

            _reporter.WriteLine(
                string.Format(
                    LocalizableStrings.LocalToolInstallationSucceeded,
                    string.Join(", ", toolDownloadedPackage.Commands.Select(c => c.Name)),
                    toolDownloadedPackage.Id,
                    toolDownloadedPackage.Version.ToNormalizedString(),
                    manifestFile.Value).Green());

            return 0;
        }

        public FilePath GetManifestFilePath()
        {
            try
            {
                return string.IsNullOrWhiteSpace(_explicitManifestFile)
                    ? _toolManifestFinder.FindFirst(_createManifestIfNeeded)
                    : new FilePath(_explicitManifestFile);
            }
            catch (ToolManifestCannotBeFoundException e)
            {
                throw new GracefulException(new[]
                    {
                        e.Message,
                        LocalizableStrings.NoManifestGuide
                    },
                    verboseMessages: new[] {e.VerboseMessage},
                    isUserError: false);
            }
        }
    }
}<|MERGE_RESOLUTION|>--- conflicted
+++ resolved
@@ -48,13 +48,8 @@
             _toolManifestEditor = toolManifestEditor ?? new ToolManifestEditor();
             _localToolsResolverCache = localToolsResolverCache ?? new LocalToolsResolverCache();
             _toolLocalPackageInstaller = new ToolInstallLocalInstaller(parseResult, toolPackageDownloader);
-<<<<<<< HEAD
-            // _packageId = new PackageId(parseResult.GetValue(ToolUpdateCommandParser.PackageIdArgument));
-            _packageId = packageId ?? new PackageId(parseResult.GetValue(ToolInstallCommandParser.PackageIdArgument));
-=======
             _packageId = packageId ?? new PackageId(parseResult.GetValue(ToolInstallCommandParser.PackageIdArgument));
             _allowRollForward = parseResult.GetValue(ToolInstallCommandParser.RollForwardOption);
->>>>>>> 8557b53e
             _allowPackageDowngrade = parseResult.GetValue(ToolInstallCommandParser.AllowPackageDowngradeOption);
 
         }
