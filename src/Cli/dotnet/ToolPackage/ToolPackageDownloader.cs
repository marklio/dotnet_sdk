--- conflicted
+++ resolved
@@ -217,24 +217,11 @@
                 string existingJson = File.ReadAllText(runtimeConfigFilePath);
 
                 var jsonObject = JObject.Parse(existingJson);
-                var runtimeOptions = jsonObject["runtimeOptions"] as JObject;
-                if (runtimeOptions != null)
+                if (jsonObject["runtimeOptions"] is JObject runtimeOptions)
                 {
-<<<<<<< HEAD
-                    string existingJson = File.ReadAllText(runtimeConfigFilePath);
-
-                    var jsonObject = JObject.Parse(existingJson);
-                    if (jsonObject["runtimeOptions"] is JObject runtimeOptions)
-                    {
-                        runtimeOptions["rollForward"] = "Major";
-                        string updateJson = jsonObject.ToString();
-                        File.WriteAllText(runtimeConfigFilePath, updateJson);
-                    }
-=======
                     runtimeOptions["rollForward"] = "Major";
                     string updateJson = jsonObject.ToString();
                     File.WriteAllText(runtimeConfigFilePath, updateJson);
->>>>>>> 4d4166e6
                 }
             }
         }
