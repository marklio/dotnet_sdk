--- conflicted
+++ resolved
@@ -142,17 +142,10 @@
         <target state="new">NETSDK1099: Publishing to a single-file is only supported for executable applications.</target>
         <note>{StrBegin="NETSDK1099: "}</note>
       </trans-unit>
-<<<<<<< HEAD
-      <trans-unit id="CannotHaveSingleFileWithoutRuntimeIdentifier">
-        <source>NETSDK1097: It is not supported to publish an application to a single-file without specifying a RuntimeIdentifier. You must either specify a RuntimeIdentifier or set PublishSingleFile to false.</source>
-        <target state="new">NETSDK1097: It is not supported to publish an application to a single-file without specifying a RuntimeIdentifier. You must either specify a RuntimeIdentifier or set PublishSingleFile to false.</target>
-        <note>{StrBegin="NETSDK1097: "}</note>
-=======
       <trans-unit id="CannotHaveSolutionLevelOutputPath">
         <source>NETSDK1194: The "--output" option isn't supported when building a solution.</source>
         <target state="translated">NETSDK1194: opcja „--output” nie jest obsługiwana podczas tworzenia rozwiązania.</target>
         <note>{StrBegin="NETSDK1194: "}</note>
->>>>>>> b3fdf302
       </trans-unit>
       <trans-unit id="CannotHaveSolutionLevelRuntimeIdentifier">
         <source>NETSDK1134: Building a solution with a specific RuntimeIdentifier is not supported. If you would like to publish for a single RID, specifiy the RID at the individual project level instead.</source>
