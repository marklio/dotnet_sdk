﻿<?xml version="1.0" encoding="utf-8"?>
<xliff xmlns="urn:oasis:names:tc:xliff:document:1.2" xmlns:xsi="http://www.w3.org/2001/XMLSchema-instance" version="1.2" xsi:schemaLocation="urn:oasis:names:tc:xliff:document:1.2 xliff-core-1.2-transitional.xsd">
  <file datatype="xml" source-language="en" target-language="zh-Hans" original="../Strings.resx">
    <body>
      <trans-unit id="AddResourceWithNonIntegerResource">
        <source>NETSDK1076: AddResource can only be used with integer resource types.</source>
        <target state="translated">NETSDK1076: AddResource 仅可用于整数资源类型。</target>
        <note>{StrBegin="NETSDK1076: "}</note>
      </trans-unit>
      <trans-unit id="AppConfigRequiresRootConfiguration">
        <source>NETSDK1070: The application configuration file must have root configuration element.</source>
        <target state="translated">NETSDK1070: 应用程序配置文件必须具有根配置元素。</target>
        <note>{StrBegin="NETSDK1070: "}</note>
      </trans-unit>
      <trans-unit id="AppHostCustomizationRequiresWindowsHostWarning">
        <source>NETSDK1074: The application host executable will not be customized because adding resources requires that the build be performed on Windows (excluding Nano Server).</source>
        <target state="translated">NETSDK1074: 由于必须在 Windows 上执行生成项才能添加资源，因此将不自定义应用程序主机可执行文件(Nano Server 除外)。</target>
        <note>{StrBegin="NETSDK1074: "}</note>
      </trans-unit>
      <trans-unit id="AppHostHasBeenModified">
        <source>NETSDK1029: Unable to use '{0}' as application host executable as it does not contain the expected placeholder byte sequence '{1}' that would mark where the application name would be written.</source>
        <target state="translated">NETSDK1029: 未能将“{0}”用作应用程序主机可执行文件，因为它没有必需的占位符字节序列“{1}”，该序列会标记应用程序名称的写入位置。</target>
        <note>{StrBegin="NETSDK1029: "}</note>
      </trans-unit>
      <trans-unit id="AppHostNotWindows">
        <source>NETSDK1078: Unable to use '{0}' as application host executable because it's not a Windows PE file.</source>
        <target state="translated">NETSDK1078: 无法将“{0}”用作应用程序主机可执行文件，因为它不是 Windows PE 文件。</target>
        <note>{StrBegin="NETSDK1078: "}</note>
      </trans-unit>
      <trans-unit id="AppHostNotWindowsCLI">
        <source>NETSDK1072: Unable to use '{0}' as application host executable because it's not a Windows executable for the CUI (Console) subsystem.</source>
        <target state="translated">NETSDK1072: 无法将“{0}”用作应用程序主机可执行文件，因为它不是 CUI (Console)子系统的 Windows 可执行文件。</target>
        <note>{StrBegin="NETSDK1072: "}</note>
      </trans-unit>
      <trans-unit id="AspNetCoreAllNotSupported">
        <source>NETSDK1079: The Microsoft.AspNetCore.All package is not supported when targeting .NET Core 3.0 or higher.  A FrameworkReference to Microsoft.AspNetCore.App should be used instead, and will be implicitly included by Microsoft.NET.Sdk.Web.</source>
        <target state="translated">NETSDK1079: 在面向 .NET Core 3.0 或更高版本时不支持 Microsoft.AspNetCore.All 包。应改用 Microsoft.AspNetCore.App 的 FrameworkReference，且 Microsoft.NET.Sdk.Web 将隐式包含此引用。</target>
        <note>{StrBegin="NETSDK1079: "}</note>
      </trans-unit>
      <trans-unit id="AspNetCoreUsesFrameworkReference">
        <source>NETSDK1080: A PackageReference to Microsoft.AspNetCore.App is not necessary when targeting .NET Core 3.0 or higher. If Microsoft.NET.Sdk.Web is used, the shared framework will be referenced automatically. Otherwise, the PackageReference should be replaced with a FrameworkReference.</source>
        <target state="translated">NETSDK1080: 在面向 .NET Core 3.0 或更高版本时，PackageReference to Microsoft.AspNetCore.App 不是必需项。如果使用了 Microsoft.NET.Sdk.Web，则自动引用共享框架。否则，应将 PackageReference 替换为 FrameworkReference。</target>
        <note>{StrBegin="NETSDK1080: "}</note>
      </trans-unit>
      <trans-unit id="AssetPreprocessorMustBeConfigured">
        <source>NETSDK1017: Asset preprocessor must be configured before assets are processed.</source>
        <target state="translated">NETSDK1017: 必须在处理资产之前配置资产预处理器。</target>
        <note>{StrBegin="NETSDK1017: "}</note>
      </trans-unit>
      <trans-unit id="AssetsFileMissingRuntimeIdentifier">
        <source>NETSDK1047: Assets file '{0}' doesn't have a target for '{1}'. Ensure that restore has run and that you have included '{2}' in the TargetFrameworks for your project. You may also need to include '{3}' in your project's RuntimeIdentifiers.</source>
        <target state="translated">NETSDK1047: 资产文件“{0}”没有“{1}”的目标。确保已运行还原，且“{2}”已包含在项目的 TargetFrameworks 中。可能需要在项目 RuntimeIdentifiers 中包括“{3}”。</target>
        <note>{StrBegin="NETSDK1047: "}</note>
      </trans-unit>
      <trans-unit id="AssetsFileMissingTarget">
        <source>NETSDK1005: Assets file '{0}' doesn't have a target for '{1}'. Ensure that restore has run and that you have included '{2}' in the TargetFrameworks for your project.</source>
        <target state="translated">NETSDK1005: 资产文件“{0}”没有“{1}”的目标。确保已运行还原，且“{2}”已包含在项目的 TargetFrameworks 中。</target>
        <note>{StrBegin="NETSDK1005: "}</note>
      </trans-unit>
      <trans-unit id="AssetsFileNotFound">
        <source>NETSDK1004: Assets file '{0}' not found. Run a NuGet package restore to generate this file.</source>
        <target state="translated">NETSDK1004: 找不到资产文件“{0}”。运行 NuGet 包还原以生成此文件。</target>
        <note>{StrBegin="NETSDK1004: "}</note>
      </trans-unit>
      <trans-unit id="AssetsFileNotSet">
        <source>NETSDK1063: The path to the project assets file was not set. Run a NuGet package restore to generate this file.</source>
        <target state="translated">NETSDK1063: 未设置项目资产文件的路径。运行 NuGet 程序包还原以生成此文件。</target>
        <note>{StrBegin="NETSDK1063: "}</note>
      </trans-unit>
      <trans-unit id="AssetsFilePathNotRooted">
        <source>NETSDK1006: Assets file path '{0}' is not rooted. Only full paths are supported.</source>
        <target state="translated">NETSDK1006: 资产文件路径“{0}”不是根路径。仅支持完整路径。</target>
        <note>{StrBegin="NETSDK1006: "}</note>
      </trans-unit>
      <trans-unit id="AtLeastOneTargetFrameworkMustBeSpecified">
        <source>NETSDK1001: At least one possible target framework must be specified.</source>
        <target state="translated">NETSDK1001: 必须指定至少一个可能的目标框架。</target>
        <note>{StrBegin="NETSDK1001: "}</note>
      </trans-unit>
      <trans-unit id="CannotFindApphostForRid">
        <source>NETSDK1065: Cannot find app host for {0}. {0} could be an invalid runtime identifier (RID). For more information about RID, see https://aka.ms/rid-catalog.</source>
        <target state="translated">NETSDK1065: 无法找到 {0} 的应用主机。{0} 可能是无效的运行时标识符(RID)。有关 RID 的详细信息，请参阅 https://aka.ms/rid-catalog。</target>
        <note>{StrBegin="NETSDK1065: "}</note>
      </trans-unit>
      <trans-unit id="CannotFindProjectInfo">
        <source>NETSDK1007: Cannot find project info for '{0}'. This can indicate a missing project reference.</source>
        <target state="translated">NETSDK1007: 找不到“{0}”的项目信息。这可以指示缺少一个项目引用。</target>
        <note>{StrBegin="NETSDK1007: "}</note>
      </trans-unit>
<<<<<<< HEAD
      <trans-unit id="MissingItemMetadata">
        <source>NETSDK1008: Missing '{0}' metadata on '{1}' item '{2}'.</source>
        <target state="translated">NETSDK1008: 在“{1}”项“{2}”上缺少“{0}”元数据。</target>
        <note>{StrBegin="NETSDK1008: "}</note>
      </trans-unit>
      <trans-unit id="PackageReferenceVersionNotRecommended">
        <source>NETSDK1071: A PackageReference to '{0}' specified a Version of `{1}`. Specifying the version of this package is not recommended. For more information, see https://aka.ms/sdkimplicitrefs</source>
        <target state="translated">NETSDK1071:“{0}”的 PackageReference 指定了版本“{1}”。不建议指定此包的版本。有关详细信息，请查看 https://aka.ms/sdkimplicitrefs</target>
        <note />
      </trans-unit>
      <trans-unit id="UnrecognizedPreprocessorToken">
        <source>NETSDK1009: Unrecognized preprocessor token '{0}' in '{1}'.</source>
        <target state="translated">NETSDK1009:“{1}”中无法识别预处理器标记“{0}”。</target>
        <note>{StrBegin="NETSDK1009: "}</note>
      </trans-unit>
      <trans-unit id="ContentPreproccessorParameterRequired">
        <source>NETSDK1010: The '{0}' task must be given a value for parameter '{1}' in order to consume preprocessed content.</source>
        <target state="translated">NETSDK1010: 必须向“{0}”任务提供参数“{1}”的值以便使用预处理的内容。</target>
        <note>{StrBegin="NETSDK1010: "}</note>
      </trans-unit>
      <trans-unit id="ProjectAssetsConsumedWithoutMSBuildProjectPath">
        <source>NETSDK1011: Assets are consumed from project '{0}', but no corresponding MSBuild project path was  found in '{1}'.</source>
        <target state="translated">NETSDK1011: 从项目“{0}”消耗资产，但在“{1}”中找不到相应的 MSBuild 项目路径。</target>
        <note>{StrBegin="NETSDK1011: "}</note>
=======
      <trans-unit id="CannotHaveRuntimeIdentifierPlatformMismatchPlatformTarget">
        <source>NETSDK1032: The RuntimeIdentifier platform '{0}' and the PlatformTarget '{1}' must be compatible.</source>
        <target state="translated">NETSDK1032: RuntimeIdentifier 平台“{0}”和 PlatformTarget“{1}”必须兼容。</target>
        <note>{StrBegin="NETSDK1032: "}</note>
>>>>>>> 2932098d
      </trans-unit>
      <trans-unit id="CannotHaveSelfContainedWithoutRuntimeIdentifier">
        <source>NETSDK1031: It is not supported to build or publish a self-contained application without specifying a RuntimeIdentifier.  Please either specify a RuntimeIdentifier or set SelfContained to false.</source>
        <target state="translated">NETSDK1031: 不可在未指定 RuntimeIdentifier 的情况下生成或发布自包含应用程序。请指定 RuntimeIdentifier 或将 SelfContained 设置为 false。</target>
        <note>{StrBegin="NETSDK1031: "}</note>
      </trans-unit>
      <trans-unit id="CannotInferTargetFrameworkIdentifierAndVersion">
        <source>NETSDK1013: The TargetFramework value '{0}' was not recognized. It may be misspelled. If not, then the TargetFrameworkIdentifier and/or TargetFrameworkVersion properties must be specified explicitly.</source>
        <target state="translated">NETSDK1013: 未识别 TargetFramework 值“{0}”。可能是因为拼写错误。如果拼写正确，必须显式指定 TargetFrameworkIdentifier 和/或 TargetFrameworkVersion 属性。</target>
        <note>{StrBegin="NETSDK1013: "}</note>
      </trans-unit>
      <trans-unit id="CannotUseSelfContainedWithoutAppHost">
        <source>NETSDK1067: Self-contained applications are required to use the application host. Either set SelfContained to false or set UseAppHost to true.</source>
        <target state="translated">NETSDK1067: 需要自包含应用程序才能使用应用程序主机。将 SelfContained 设置为 false，或者将 UseAppHost 设置为 true。</target>
        <note>{StrBegin="NETSDK1067: "}</note>
      </trans-unit>
      <trans-unit id="ChoosingAssemblyVersion">
        <source>NETSDK1033: Choosing '{0}' because AssemblyVersion '{1}' is greater than '{2}'.</source>
        <target state="translated">NETSDK1033: 选择“{0}”，因为 AssemblyVersion“{1}”高于“{2}”。</target>
        <note>{StrBegin="NETSDK1033: "}</note>
      </trans-unit>
      <trans-unit id="ChoosingFileVersion">
        <source>NETSDK1034: Choosing '{0}' because file version '{1}' is greater than '{2}'.</source>
        <target state="translated">NETSDK1034: 选择“{0}”，因为文件版本“{1}”高于“{2}”。</target>
        <note>{StrBegin="NETSDK1034: "}</note>
      </trans-unit>
      <trans-unit id="ChoosingPlatformItem">
        <source>NETSDK1035: Choosing '{0}' because it is a platform item.</source>
        <target state="translated">NETSDK1035: 选择“{0}”，因为它是平台项目。</target>
        <note>{StrBegin="NETSDK1035: "}</note>
      </trans-unit>
      <trans-unit id="ChoosingPreferredPackage">
        <source>NETSDK1036: Choosing '{0}' because it comes from a package that is preferred.</source>
        <target state="translated">NETSDK1036: 选择“{0}”，因为它来自首选包。</target>
        <note>{StrBegin="NETSDK1036: "}</note>
      </trans-unit>
      <trans-unit id="ConflictCouldNotDetermineWinner">
        <source>NETSDK1037: Could not determine winner due to equal file and assembly versions.</source>
        <target state="translated">NETSDK1037: 由于文件和程序集版本相等，因此无法确定优胜者。</target>
        <note>{StrBegin="NETSDK1037: "}</note>
      </trans-unit>
      <trans-unit id="ContentItemDoesNotProvideOutputPath">
        <source>NETSDK1014: Content item for '{0}' sets '{1}', but does not provide  '{2}' or '{3}'.</source>
        <target state="translated">NETSDK1014:“{0}”的内容项设置为“{1}”，但不提供“{2}”或“{3}”。</target>
        <note>{StrBegin="NETSDK1014: "}</note>
      </trans-unit>
      <trans-unit id="ContentPreproccessorParameterRequired">
        <source>NETSDK1010: The '{0}' task must be given a value for parameter '{1}' in order to consume preprocessed content.</source>
        <target state="translated">NETSDK1010: 必须向“{0}”任务提供参数“{1}”的值以便使用预处理的内容。</target>
        <note>{StrBegin="NETSDK1010: "}</note>
      </trans-unit>
      <trans-unit id="CouldNotDetermineWinner_DoesntExist">
        <source>NETSDK1038: Could not determine winner because '{0}' does not exist.</source>
        <target state="translated">NETSDK1038: 由于“{0}”不存在，因此无法确定优胜者。</target>
        <note>{StrBegin="NETSDK1001: "}</note>
      </trans-unit>
      <trans-unit id="CouldNotDetermineWinner_FileVersion">
        <source>NETSDK1039: Could not determine a winner because '{0}' has no file version.</source>
        <target state="translated">NETSDK1039: 由于“{0}”没有文件版本，因此无法确定优胜者。</target>
        <note>{StrBegin="NETSDK1039: "}</note>
      </trans-unit>
      <trans-unit id="CouldNotDetermineWinner_NotAnAssembly">
        <source>NETSDK1040: Could not determine a winner because '{0}' is not an assembly.</source>
        <target state="translated">NETSDK1040: 由于“{0}”不是程序集，因此无法确定优胜者。</target>
        <note>{StrBegin="NETSDK1040: "}</note>
      </trans-unit>
      <trans-unit id="CouldNotLoadPlatformManifest">
        <source>NETSDK1042: Could not load PlatformManifest from '{0}' because it did not exist.</source>
        <target state="translated">NETSDK1042: 无法从“{0}”中加载 PlatformManifest，因为它不存在。</target>
        <note>{StrBegin="NETSDK1042: "}</note>
      </trans-unit>
      <trans-unit id="DotnetToolDoesNotSupportTFMLowerThanNetcoreapp21">
        <source>NETSDK1055: DotnetTool does not support target framework lower than netcoreapp2.1.</source>
        <target state="translated">NETSDK1055: DotnetTool 不支持版本低于 netcoreapp2.1 的目标框架。</target>
        <note>{StrBegin="NETSDK1055: "}</note>
      </trans-unit>
      <trans-unit id="DotnetToolOnlySupportNetcoreapp">
        <source>NETSDK1054: only supports .NET Core.</source>
        <target state="translated">NETSDK1054: 仅支持 .NET Core。</target>
        <note>{StrBegin="NETSDK1054: "}</note>
      </trans-unit>
      <trans-unit id="DuplicateItemsError">
        <source>NETSDK1022: Duplicate '{0}' items were included. The .NET SDK includes '{0}' items from your project directory by default. You can either remove these items from your project file, or set the '{1}' property to '{2}' if you want to explicitly include them in your project file. For more information, see {4}. The duplicate items were: {3}</source>
        <target state="translated">NETSDK1022: 包含了重复的“{0}”项。.NET SDK 默认包含你项目目录中的“{0}”项。可从项目文件中删除这些项；如果希望将其显式包含在项目文件中，可将“{1}”属性设置为“{2}”。有关详细信息，请参阅 {4}。重复项为: {3}</target>
        <note>{StrBegin="NETSDK1022: "}</note>
      </trans-unit>
      <trans-unit id="DuplicatePreprocessorToken">
        <source>NETSDK1015: The preprocessor token '{0}' has been given more than one value. Choosing '{1}' as the value.</source>
        <target state="translated">NETSDK1015: 已向预处理器标记“{0}”提供多个值。选择“{1}”作为值。</target>
        <note>{StrBegin="NETSDK1015: "}</note>
      </trans-unit>
      <trans-unit id="EncounteredConflict">
        <source>NETSDK1041: Encountered conflict between '{0}' and '{1}'.</source>
        <target state="translated">NETSDK1041:“{0}”和“{1}”之间存在冲突。</target>
        <note>{StrBegin="NETSDK1041: "}</note>
      </trans-unit>
      <trans-unit id="ErrorParsingFrameworkListInvalidValue">
        <source>NETSDK1051: Error parsing FrameworkList from '{0}'.  {1} '{2}' was invalid.</source>
        <target state="translated">NETSDK1051: 分析“{0}”中的 FrameworkList 时出错。{1}“{2}”无效。</target>
        <note>{StrBegin="NETSDK1051: "}</note>
      </trans-unit>
      <trans-unit id="ErrorParsingPlatformManifest">
        <source>NETSDK1043: Error parsing PlatformManifest from '{0}' line {1}.  Lines must have the format {2}.</source>
        <target state="translated">NETSDK1043: 从“{0}”第 {1} 行处分析 PlatformManifest 时出错。行的格式必须为 {2}。</target>
        <note>{StrBegin="NETSDK1043: "}</note>
      </trans-unit>
      <trans-unit id="ErrorParsingPlatformManifestInvalidValue">
        <source>NETSDK1044: Error parsing PlatformManifest from '{0}' line {1}.  {2} '{3}' was invalid.</source>
        <target state="translated">NETSDK1044: 从“{0}”第 {1} 行处分析 PlatformManifest 时出错。{2} “{3}”无效。</target>
        <note>{StrBegin="NETSDK1044: "}</note>
      </trans-unit>
      <trans-unit id="ErrorReadingAssetsFile">
        <source>NETSDK1060: Error reading assets file: {0}</source>
        <target state="translated">NETSDK1060: 读取资产文件时出错: {0}</target>
        <note>{StrBegin="NETSDK1060: "}</note>
      </trans-unit>
      <trans-unit id="FailedToLockResource">
        <source>NETSDK1077: Failed to lock resource.</source>
        <target state="translated">NETSDK1077: 未能锁定资源。</target>
        <note>{StrBegin="NETSDK1077: "}</note>
      </trans-unit>
      <trans-unit id="FileNameIsTooLong">
        <source>NETSDK1030: Given file name '{0}' is longer than 1024 bytes</source>
        <target state="translated">NETSDK1030: 给定文件名“{0}”的长度超过 1024 个字节</target>
        <note>{StrBegin="NETSDK1030: "}</note>
      </trans-unit>
      <trans-unit id="FolderAlreadyExists">
        <source>NETSDK1024: Folder '{0}' already exists either delete it or provide a different ComposeWorkingDir</source>
        <target state="translated">NETSDK1024: 文件夹“{0}”已存在，请将其删除或提供不同的 ComposeWorkingDir</target>
        <note>{StrBegin="NETSDK1024: "}</note>
      </trans-unit>
      <trans-unit id="FrameworkDependentAppHostRequiresVersion21">
        <source>NETSDK1068: The framework-dependent application host requires a target framework of at least 'netcoreapp2.1'.</source>
        <target state="translated">NETSDK1068: 框架依赖型应用程序主机需要一个至少 “netcoreapp2.1” 的目标框架。</target>
        <note>{StrBegin="NETSDK1068: "}</note>
      </trans-unit>
      <trans-unit id="FrameworkListPathNotRooted">
        <source>NETSDK1052: Framework list file path '{0}' is not rooted. Only full paths are supported.</source>
        <target state="translated">NETSDK1052: 框架列表路径“{0}”不是根路径。仅支持完整路径。</target>
        <note>{StrBegin="NETSDK1052: "}</note>
      </trans-unit>
      <trans-unit id="FrameworkReferenceDuplicateError">
        <source>NETSDK1085: Multiple FrameworkReference items for '{0}' were included in the project.</source>
        <target state="new">NETSDK1085: Multiple FrameworkReference items for '{0}' were included in the project.</target>
        <note>{StrBegin="NETSDK1085: "}</note>
      </trans-unit>
      <trans-unit id="FrameworkReferenceOverrideWarning">
        <source>NETSDK1086: A FrameworkReference for '{0}' was included in the project. This is implicitly referenced by the .NET SDK and you do not typically need to reference it from your project. For more information, see {1}</source>
        <target state="new">NETSDK1086: A FrameworkReference for '{0}' was included in the project. This is implicitly referenced by the .NET SDK and you do not typically need to reference it from your project. For more information, see {1}</target>
        <note>{StrBegin="NETSDK1086: "}</note>
      </trans-unit>
<<<<<<< HEAD
      <trans-unit id="UsingPreviewSdkWarning">
        <source>NETSDK1057: You are using a preview version of .NET Core. See: https://aka.ms/dotnet-core-preview</source>
        <target state="translated">NETSDK1057: 你正在使用 .NET Core 的预览版。请查看 https://aka.ms/dotnet-core-preview</target>
        <note>{StrBegin="NETSDK1057: "}</note>
=======
      <trans-unit id="GetDependsOnNETStandardFailedWithException">
        <source>NETSDK1049: Resolved file has a bad image, no metadata, or is otherwise inaccessible. {0} {1}</source>
        <target state="translated">NETSDK1049: 解析的文件包含错误图像、无元数据或不可访问。{0} {1}</target>
        <note>{StrBegin="NETSDK1049: "}</note>
      </trans-unit>
      <trans-unit id="IncorrectPackageRoot">
        <source>NETSDK1020: Package Root {0} was incorrectly given for Resolved library {1}</source>
        <target state="translated">NETSDK1020: 对于“已解析”库 {1}，包根目录 {0} 分配错误</target>
        <note>{StrBegin="NETSDK1020: "}</note>
      </trans-unit>
      <trans-unit id="IncorrectTargetFormat">
        <source>NETSDK1025: WRThe target manifest {0} provided is of not the correct format</source>
        <target state="translated">NETSDK1025: 指定的目标清单 {0} 的格式不正确</target>
        <note>{StrBegin="NETSDK1025: "}</note>
      </trans-unit>
      <trans-unit id="InvalidFrameworkName">
        <source>NETSDK1003: Invalid framework name: '{0}'.</source>
        <target state="translated">NETSDK1003: 无效的框架名称:“{0}”。</target>
        <note>{StrBegin="NETSDK1003: "}</note>
>>>>>>> 2932098d
      </trans-unit>
      <trans-unit id="InvalidItemSpecToUse">
        <source>NETSDK1058: Invalid value for ItemSpecToUse parameter: '{0}'.  This property must be blank or set to 'Left' or 'Right'</source>
        <target state="translated">NETSDK1058: 无效的 ItemSpecToUse 参数值:“{0}”。此属性必须为空或设为“左”或“右”</target>
        <note>{StrBegin="NETSDK1058: "}
The following are names of parameters or literal values and should not be translated: ItemSpecToUse, Left, Right</note>
      </trans-unit>
      <trans-unit id="InvalidNuGetVersionString">
        <source>NETSDK1018: Invalid NuGet version string: '{0}'.</source>
        <target state="translated">NETSDK1018: 无效的 NuGet 版本字符串:“{0}”。</target>
        <note>{StrBegin="NETSDK1018: "}</note>
      </trans-unit>
      <trans-unit id="InvalidResourceUpdate">
        <source>NETSDK1075: Update handle is invalid. This instance may not be used for further updates.</source>
        <target state="translated">NETSDK1075: 更新句柄无效。此实例不能用于进一步的更新。</target>
        <note>{StrBegin="NETSDK1075: "}</note>
      </trans-unit>
      <trans-unit id="MismatchedPlatformPackageVersion">
        <source>NETSDK1061: The project was restored using {0} version {1}, but with current settings, version {2} would be used instead. To resolve this issue, make sure the same settings are used for restore and for subsequent operations such as build or publish. Typically this issue can occur if the RuntimeIdentifier property is set during build or publish but not during restore. For more information, see https://aka.ms/dotnet-runtime-patch-selection.</source>
        <target state="translated">NETSDK1061: 项目是使用 {0} 版本 {1} 还原的, 但使用当前设置, 将改用版本 {2}。要解决此问题, 请确保将相同的设置用于还原和后续操作 (如生成或发布)。通常, 如果 RuntimeIdentifier 属性是在生成或发布过程中设置的, 而不是在还原过程中进行的, 则会发生此问题。有关详细信息, 请参阅 https://aka.ms/dotnet-runtime-patch-selection。</target>
        <note>{StrBegin="NETSDK1061: "}
{0} - Package Identifier for platform package
{1} - Restored version of platform package
{2} - Current version of platform package</note>
      </trans-unit>
      <trans-unit id="MissingItemMetadata">
        <source>NETSDK1008: Missing '{0}' metadata on '{1}' item '{2}'.</source>
        <target state="translated">NETSDK1008: 在“{1}”项“{2}”上缺少“{0}”元数据。</target>
        <note>{StrBegin="NETSDK1008: "}</note>
      </trans-unit>
      <trans-unit id="MultipleFilesResolved">
        <source>NETSDK1021: More than one file found for {0}</source>
        <target state="translated">NETSDK1021: 找到 {0} 的多个文件</target>
        <note>{StrBegin="NETSDK1021: "}</note>
      </trans-unit>
      <trans-unit id="NETFrameworkToNonBuiltInNETStandard">
        <source>NETSDK1069: This project uses a library that targets .NET Standard 1.5 or higher, and the project targets a version of .NET Framework that doesn't have built-in support for that version of .NET Standard. Visit https://aka.ms/net-standard-known-issues for a set of known issues. Consider retargeting to .NET Framework 4.7.2.</source>
        <target state="translated">NETSDK1069: 此项目使用了一个面向 .NET Standard 1.5 或更高版本的库，且此项目面向一个没有对该版本的 .NET Standard 的内置支持的 .NET Framework 版本。请访问 https://aka.ms/net-standard-known-issues 了解一些已知问题。考虑重定向到 .NET Framework 4.7.2。</target>
        <note>{StrBegin="NETSDK1069: "}</note>
      </trans-unit>
      <trans-unit id="NoAppHostAvailable">
        <source>NETSDK1084: There is no application host available for the specified RuntimeIdentifier '{0}'.</source>
        <target state="translated">NETSDK1084: 对于指定的 RuntimeIdentifier“{0}”，没有可用的应用程序主机。</target>
        <note>{StrBegin="NETSDK1084: "}</note>
      </trans-unit>
      <trans-unit id="NoCompatibleTargetFramework">
        <source>NETSDK1002: Project '{0}' targets '{2}'. It cannot be referenced by a project that targets '{1}'.</source>
        <target state="translated">NETSDK1002: 项目“{0}”以“{2}”为目标。它不可由面向“{1}”的项目引用。</target>
        <note>{StrBegin="NETSDK1002: "}</note>
      </trans-unit>
      <trans-unit id="NoRuntimePackAvailable">
        <source>NETSDK1082: There was no runtime pack for {0} available for the specified RuntimeIdentifier '{1}'.</source>
        <target state="translated">NETSDK1082: 对于指定的 RuntimeIdentifier “{1}”，不存在 {0} 的运行时包。</target>
        <note>{StrBegin="NETSDK1082: "}</note>
      </trans-unit>
      <trans-unit id="PackAsToolCannotSupportSelfContained">
        <source>NETSDK1053: Pack as tool does not support self contained.</source>
        <target state="translated">NETSDK1053: 打包为工具不支持自包含。</target>
        <note>{StrBegin="NETSDK1001: "}</note>
      </trans-unit>
      <trans-unit id="PackageInfoLog">
        <source>NETSDK1027: Package Name='{0}', Version='{1}' was parsed</source>
        <target state="translated">NETSDK1027: 已分析出包名称为“{0}”、版本为“{1}”</target>
        <note>{StrBegin="NETSDK1027: "}</note>
      </trans-unit>
      <trans-unit id="PackageNotFound">
        <source>NETSDK1064: Package {0}, version {1} was not found. It might have been deleted since NuGet restore. Otherwise, NuGet restore might have only partially completed, which might have been due to maximum path length restrictions.</source>
        <target state="translated">NETSDK1064: 未找到版本为 {1} 的包 {0}。它可能已在 NuGet 还原后删除。否则，NuGet 还原可能只是部分完成，这种情况可能是最大路径长度限制所导致。</target>
        <note>{StrBegin="NETSDK1064: "}</note>
      </trans-unit>
      <trans-unit id="PackageReferenceOverrideWarning">
        <source>NETSDK1023: A PackageReference for '{0}' was included in your project. This package is implicitly referenced by the .NET SDK and you do not typically need to reference it from your project. For more information, see {1}</source>
        <target state="translated">NETSDK1023: 项目中包含了“{0}”的 PackageReference。此包由 .NET SDK 隐式引用，且通常情况下你无需从项目中对其进行引用。有关详细信息，请参阅 {1}</target>
        <note>{StrBegin="NETSDK1023: "}</note>
      </trans-unit>
      <trans-unit id="PackageReferenceVersionNotRecommended">
        <source>NETSDK1071: A PackageReference to '{0}' specified a Version of `{1}`. Specifying the version of this package is not recommended. For more information, see https://aka.ms/sdkimplicitrefs</source>
        <target state="translated">NETSDK1071:“{0}”的 PackageReference 指定了版本“{1}”。不建议指定此包的版本。有关详细信息，请查看 https://aka.ms/sdkimplicitrefs</target>
        <note />
      </trans-unit>
      <trans-unit id="ParsingFiles">
        <source>NETSDK1026: Parsing the Files : '{0}'</source>
        <target state="translated">NETSDK1026: 正在分析文件:“{0}”</target>
        <note>{StrBegin="NETSDK1026: "}</note>
      </trans-unit>
      <trans-unit id="ProjectAssetsConsumedWithoutMSBuildProjectPath">
        <source>NETSDK1011: Assets are consumed from project '{0}', but no corresponding MSBuild project path was  found in '{1}'.</source>
        <target state="translated">NETSDK1011: 从项目“{0}”消耗资产，但在“{1}”中找不到相应的 MSBuild 项目路径。</target>
        <note>{StrBegin="NETSDK1011: "}</note>
      </trans-unit>
      <trans-unit id="ProjectContainsObsoleteDotNetCliTool">
        <source>NETSDK1059: The tool '{0}' is now included in the .NET Core SDK. Information on resolving this warning is available at (https://aka.ms/dotnetclitools-in-box).</source>
        <target state="translated">NETSDK1059: .NET Core SDK 中现已包含工具“{0}”。有关解决此警告的信息，请参阅(https://aka.ms/dotnetclitools-in-box)。</target>
        <note>{StrBegin="NETSDK1059: "}</note>
      </trans-unit>
      <trans-unit id="RuntimeIdentifierNotRecognized">
        <source>NETSDK1083: The specified RuntimeIdentifier '{0}' is not recognized.</source>
        <target state="translated">NETSDK1083: 无法识别指定的 RuntimeIdentifier“{0}”。</target>
        <note>{StrBegin="NETSDK1083: "}</note>
      </trans-unit>
      <trans-unit id="RuntimeIdentifierWasNotSpecified">
        <source>NETSDK1028: Specify a RuntimeIdentifier</source>
        <target state="translated">NETSDK1028: 指定一个 RuntimeIdentifier</target>
        <note>{StrBegin="NETSDK1028: "}</note>
      </trans-unit>
      <trans-unit id="SkippingAdditionalProbingPaths">
        <source>NETSDK1048: 'AdditionalProbingPaths' were specified for GenerateRuntimeConfigurationFiles, but are being skipped because 'RuntimeConfigDevPath' is empty.</source>
        <target state="translated">NETSDK1048: "AdditionalProbingPaths" 被指定给 GenerateRuntimeConfigurationFiles，但被跳过，因为 "RuntimeConfigDevPath" 为空。</target>
        <note>{StrBegin="NETSDK1048: "}</note>
      </trans-unit>
      <trans-unit id="TargetFrameworkWithSemicolon">
        <source>NETSDK1046: The TargetFramework value '{0}' is not valid. To multi-target, use the 'TargetFrameworks' property instead.</source>
        <target state="translated">NETSDK1046: TargetFramework 值“{0}”无效。若要设置多个目标，请改用 "TargetFrameworks" 属性。</target>
        <note>{StrBegin="NETSDK1046: "}</note>
      </trans-unit>
      <trans-unit id="UnableToFindResolvedPath">
        <source>NETSDK1016: Unable to find resolved path for '{0}'.</source>
        <target state="translated">NETSDK1016: 无法找到“{0}”的已解析路径。</target>
        <note>{StrBegin="NETSDK1016: "}</note>
      </trans-unit>
      <trans-unit id="UnableToUsePackageAssetsCache">
        <source>NETSDK1062: Unable to use package assets cache due to I/O error. This can occur when the same project is built more than once in parallel. Performance may be degraded, but the build result will not be impacted.</source>
        <target state="translated">NETSDK1062: 由于 I/O 错误，不能使用程序包资产缓存。如果不止一次地并行生成同样的项目，也可能出现这种情况。可能会降低性能，但是不影响生成结果。</target>
        <note>{StrBegin="NETSDK1062: "}</note>
      </trans-unit>
      <trans-unit id="UnexpectedFileType">
        <source>NETSDK1012: Unexpected file type for '{0}'. Type is both '{1}' and '{2}'.</source>
        <target state="translated">NETSDK1012:“{0}”的文件类型非预期。类型是“{1}”和“{2}”。</target>
        <note>{StrBegin="NETSDK1012: "}</note>
      </trans-unit>
      <trans-unit id="UnknownFrameworkReference">
        <source>NETSDK1073: The FrameworkReference '{0}' was not recognized</source>
        <target state="translated">NETSDK1073: 未能识别 FrameworkReference“{0}”</target>
        <note>{StrBegin="NETSDK1073: "}</note>
      </trans-unit>
      <trans-unit id="UnrecognizedPreprocessorToken">
        <source>NETSDK1009: Unrecognized preprocessor token '{0}' in '{1}'.</source>
        <target state="translated">NETSDK1009:“{1}”中无法识别预处理器标记“{0}”。</target>
        <note>{StrBegin="NETSDK1009: "}</note>
      </trans-unit>
      <trans-unit id="UnresolvedTargetingPack">
        <source>NETSDK1081: The targeting pack for {0} was not found. You may be able to resolve this by running a NuGet restore on the project.</source>
        <target state="translated">NETSDK1081: 找不到 {0} 的目标包。可通过在项目上运行 NuGet 还原来解决此问题。</target>
        <note>{StrBegin="NETSDK1081: "}</note>
      </trans-unit>
      <trans-unit id="UnsupportedFramework">
        <source>NETSDK1019: {0} is an unsupported framework.</source>
        <target state="translated">NETSDK1019: {0} 是不受支持的框架。</target>
        <note>{StrBegin="NETSDK1019: "}</note>
      </trans-unit>
      <trans-unit id="UnsupportedRuntimeIdentifier">
        <source>NETSDK1056: Project is targeting runtime '{0}' but did not resolve any runtime-specific packages. This runtime may not be supported by the target framework.</source>
        <target state="translated">NETSDK1056: 项目的目标是运行时“{0}”，但未解析任何运行时特定的包。目标框架可能不支持此运行时。</target>
        <note>{StrBegin="NETSDK1056: "}</note>
      </trans-unit>
      <trans-unit id="UnsupportedSDKVersionForNetStandard20">
        <source>NETSDK1050: The version of Microsoft.NET.Sdk used by this project is insufficient to support references to libraries targeting .NET Standard 1.5 or higher.  Please install version 2.0 or higher of the .NET Core SDK.</source>
        <target state="translated">NETSDK1050: 该项目使用的 Microsoft.NET.Sdk 版本过低，不支持对面向.NET Standard 1.5 或更高版本的库的引用。请安装 2.0 版本或更高版本的 .NET Core SDK。</target>
        <note>{StrBegin="NETSDK1050: "}</note>
      </trans-unit>
      <trans-unit id="UnsupportedTargetFrameworkVersion">
        <source>NETSDK1045: The current .NET SDK does not support targeting {0} {1}.  Either target {0} {2} or lower, or use a version of the .NET SDK that supports {0} {1}.</source>
        <target state="translated">NETSDK1045: 当前 .NET SDK 不支持将 {0} {1} 设置为目标。请将 {0} {2} 或更低版本设置为目标，或使用支持 {0} {1} 的 .NET SDK 版本。</target>
        <note>{StrBegin="NETSDK1045: "}</note>
      </trans-unit>
      <trans-unit id="UsingPreviewSdkWarning">
        <source>NETSDK1057: You are using a preview version of .NET Core. See: https://aka.ms/dotnet-core-preview</source>
        <target state="translated">NETSDK1057: 你正在使用 .NET Core 的预览版。请查看 https://aka.ms/dotnet-core-preview</target>
        <note>{StrBegin="NETSDK1057: "}</note>
      </trans-unit>
    </body>
  </file>
</xliff><|MERGE_RESOLUTION|>--- conflicted
+++ resolved
@@ -87,88 +87,61 @@
         <target state="translated">NETSDK1007: 找不到“{0}”的项目信息。这可以指示缺少一个项目引用。</target>
         <note>{StrBegin="NETSDK1007: "}</note>
       </trans-unit>
-<<<<<<< HEAD
-      <trans-unit id="MissingItemMetadata">
-        <source>NETSDK1008: Missing '{0}' metadata on '{1}' item '{2}'.</source>
-        <target state="translated">NETSDK1008: 在“{1}”项“{2}”上缺少“{0}”元数据。</target>
-        <note>{StrBegin="NETSDK1008: "}</note>
-      </trans-unit>
-      <trans-unit id="PackageReferenceVersionNotRecommended">
-        <source>NETSDK1071: A PackageReference to '{0}' specified a Version of `{1}`. Specifying the version of this package is not recommended. For more information, see https://aka.ms/sdkimplicitrefs</source>
-        <target state="translated">NETSDK1071:“{0}”的 PackageReference 指定了版本“{1}”。不建议指定此包的版本。有关详细信息，请查看 https://aka.ms/sdkimplicitrefs</target>
-        <note />
-      </trans-unit>
-      <trans-unit id="UnrecognizedPreprocessorToken">
-        <source>NETSDK1009: Unrecognized preprocessor token '{0}' in '{1}'.</source>
-        <target state="translated">NETSDK1009:“{1}”中无法识别预处理器标记“{0}”。</target>
-        <note>{StrBegin="NETSDK1009: "}</note>
+      <trans-unit id="CannotHaveRuntimeIdentifierPlatformMismatchPlatformTarget">
+        <source>NETSDK1032: The RuntimeIdentifier platform '{0}' and the PlatformTarget '{1}' must be compatible.</source>
+        <target state="translated">NETSDK1032: RuntimeIdentifier 平台“{0}”和 PlatformTarget“{1}”必须兼容。</target>
+        <note>{StrBegin="NETSDK1032: "}</note>
+      </trans-unit>
+      <trans-unit id="CannotHaveSelfContainedWithoutRuntimeIdentifier">
+        <source>NETSDK1031: It is not supported to build or publish a self-contained application without specifying a RuntimeIdentifier.  Please either specify a RuntimeIdentifier or set SelfContained to false.</source>
+        <target state="translated">NETSDK1031: 不可在未指定 RuntimeIdentifier 的情况下生成或发布自包含应用程序。请指定 RuntimeIdentifier 或将 SelfContained 设置为 false。</target>
+        <note>{StrBegin="NETSDK1031: "}</note>
+      </trans-unit>
+      <trans-unit id="CannotInferTargetFrameworkIdentifierAndVersion">
+        <source>NETSDK1013: The TargetFramework value '{0}' was not recognized. It may be misspelled. If not, then the TargetFrameworkIdentifier and/or TargetFrameworkVersion properties must be specified explicitly.</source>
+        <target state="translated">NETSDK1013: 未识别 TargetFramework 值“{0}”。可能是因为拼写错误。如果拼写正确，必须显式指定 TargetFrameworkIdentifier 和/或 TargetFrameworkVersion 属性。</target>
+        <note>{StrBegin="NETSDK1013: "}</note>
+      </trans-unit>
+      <trans-unit id="CannotUseSelfContainedWithoutAppHost">
+        <source>NETSDK1067: Self-contained applications are required to use the application host. Either set SelfContained to false or set UseAppHost to true.</source>
+        <target state="translated">NETSDK1067: 需要自包含应用程序才能使用应用程序主机。将 SelfContained 设置为 false，或者将 UseAppHost 设置为 true。</target>
+        <note>{StrBegin="NETSDK1067: "}</note>
+      </trans-unit>
+      <trans-unit id="ChoosingAssemblyVersion">
+        <source>NETSDK1033: Choosing '{0}' because AssemblyVersion '{1}' is greater than '{2}'.</source>
+        <target state="translated">NETSDK1033: 选择“{0}”，因为 AssemblyVersion“{1}”高于“{2}”。</target>
+        <note>{StrBegin="NETSDK1033: "}</note>
+      </trans-unit>
+      <trans-unit id="ChoosingFileVersion">
+        <source>NETSDK1034: Choosing '{0}' because file version '{1}' is greater than '{2}'.</source>
+        <target state="translated">NETSDK1034: 选择“{0}”，因为文件版本“{1}”高于“{2}”。</target>
+        <note>{StrBegin="NETSDK1034: "}</note>
+      </trans-unit>
+      <trans-unit id="ChoosingPlatformItem">
+        <source>NETSDK1035: Choosing '{0}' because it is a platform item.</source>
+        <target state="translated">NETSDK1035: 选择“{0}”，因为它是平台项目。</target>
+        <note>{StrBegin="NETSDK1035: "}</note>
+      </trans-unit>
+      <trans-unit id="ChoosingPreferredPackage">
+        <source>NETSDK1036: Choosing '{0}' because it comes from a package that is preferred.</source>
+        <target state="translated">NETSDK1036: 选择“{0}”，因为它来自首选包。</target>
+        <note>{StrBegin="NETSDK1036: "}</note>
+      </trans-unit>
+      <trans-unit id="ConflictCouldNotDetermineWinner">
+        <source>NETSDK1037: Could not determine winner due to equal file and assembly versions.</source>
+        <target state="translated">NETSDK1037: 由于文件和程序集版本相等，因此无法确定优胜者。</target>
+        <note>{StrBegin="NETSDK1037: "}</note>
+      </trans-unit>
+      <trans-unit id="ContentItemDoesNotProvideOutputPath">
+        <source>NETSDK1014: Content item for '{0}' sets '{1}', but does not provide  '{2}' or '{3}'.</source>
+        <target state="translated">NETSDK1014:“{0}”的内容项设置为“{1}”，但不提供“{2}”或“{3}”。</target>
+        <note>{StrBegin="NETSDK1014: "}</note>
       </trans-unit>
       <trans-unit id="ContentPreproccessorParameterRequired">
         <source>NETSDK1010: The '{0}' task must be given a value for parameter '{1}' in order to consume preprocessed content.</source>
         <target state="translated">NETSDK1010: 必须向“{0}”任务提供参数“{1}”的值以便使用预处理的内容。</target>
         <note>{StrBegin="NETSDK1010: "}</note>
       </trans-unit>
-      <trans-unit id="ProjectAssetsConsumedWithoutMSBuildProjectPath">
-        <source>NETSDK1011: Assets are consumed from project '{0}', but no corresponding MSBuild project path was  found in '{1}'.</source>
-        <target state="translated">NETSDK1011: 从项目“{0}”消耗资产，但在“{1}”中找不到相应的 MSBuild 项目路径。</target>
-        <note>{StrBegin="NETSDK1011: "}</note>
-=======
-      <trans-unit id="CannotHaveRuntimeIdentifierPlatformMismatchPlatformTarget">
-        <source>NETSDK1032: The RuntimeIdentifier platform '{0}' and the PlatformTarget '{1}' must be compatible.</source>
-        <target state="translated">NETSDK1032: RuntimeIdentifier 平台“{0}”和 PlatformTarget“{1}”必须兼容。</target>
-        <note>{StrBegin="NETSDK1032: "}</note>
->>>>>>> 2932098d
-      </trans-unit>
-      <trans-unit id="CannotHaveSelfContainedWithoutRuntimeIdentifier">
-        <source>NETSDK1031: It is not supported to build or publish a self-contained application without specifying a RuntimeIdentifier.  Please either specify a RuntimeIdentifier or set SelfContained to false.</source>
-        <target state="translated">NETSDK1031: 不可在未指定 RuntimeIdentifier 的情况下生成或发布自包含应用程序。请指定 RuntimeIdentifier 或将 SelfContained 设置为 false。</target>
-        <note>{StrBegin="NETSDK1031: "}</note>
-      </trans-unit>
-      <trans-unit id="CannotInferTargetFrameworkIdentifierAndVersion">
-        <source>NETSDK1013: The TargetFramework value '{0}' was not recognized. It may be misspelled. If not, then the TargetFrameworkIdentifier and/or TargetFrameworkVersion properties must be specified explicitly.</source>
-        <target state="translated">NETSDK1013: 未识别 TargetFramework 值“{0}”。可能是因为拼写错误。如果拼写正确，必须显式指定 TargetFrameworkIdentifier 和/或 TargetFrameworkVersion 属性。</target>
-        <note>{StrBegin="NETSDK1013: "}</note>
-      </trans-unit>
-      <trans-unit id="CannotUseSelfContainedWithoutAppHost">
-        <source>NETSDK1067: Self-contained applications are required to use the application host. Either set SelfContained to false or set UseAppHost to true.</source>
-        <target state="translated">NETSDK1067: 需要自包含应用程序才能使用应用程序主机。将 SelfContained 设置为 false，或者将 UseAppHost 设置为 true。</target>
-        <note>{StrBegin="NETSDK1067: "}</note>
-      </trans-unit>
-      <trans-unit id="ChoosingAssemblyVersion">
-        <source>NETSDK1033: Choosing '{0}' because AssemblyVersion '{1}' is greater than '{2}'.</source>
-        <target state="translated">NETSDK1033: 选择“{0}”，因为 AssemblyVersion“{1}”高于“{2}”。</target>
-        <note>{StrBegin="NETSDK1033: "}</note>
-      </trans-unit>
-      <trans-unit id="ChoosingFileVersion">
-        <source>NETSDK1034: Choosing '{0}' because file version '{1}' is greater than '{2}'.</source>
-        <target state="translated">NETSDK1034: 选择“{0}”，因为文件版本“{1}”高于“{2}”。</target>
-        <note>{StrBegin="NETSDK1034: "}</note>
-      </trans-unit>
-      <trans-unit id="ChoosingPlatformItem">
-        <source>NETSDK1035: Choosing '{0}' because it is a platform item.</source>
-        <target state="translated">NETSDK1035: 选择“{0}”，因为它是平台项目。</target>
-        <note>{StrBegin="NETSDK1035: "}</note>
-      </trans-unit>
-      <trans-unit id="ChoosingPreferredPackage">
-        <source>NETSDK1036: Choosing '{0}' because it comes from a package that is preferred.</source>
-        <target state="translated">NETSDK1036: 选择“{0}”，因为它来自首选包。</target>
-        <note>{StrBegin="NETSDK1036: "}</note>
-      </trans-unit>
-      <trans-unit id="ConflictCouldNotDetermineWinner">
-        <source>NETSDK1037: Could not determine winner due to equal file and assembly versions.</source>
-        <target state="translated">NETSDK1037: 由于文件和程序集版本相等，因此无法确定优胜者。</target>
-        <note>{StrBegin="NETSDK1037: "}</note>
-      </trans-unit>
-      <trans-unit id="ContentItemDoesNotProvideOutputPath">
-        <source>NETSDK1014: Content item for '{0}' sets '{1}', but does not provide  '{2}' or '{3}'.</source>
-        <target state="translated">NETSDK1014:“{0}”的内容项设置为“{1}”，但不提供“{2}”或“{3}”。</target>
-        <note>{StrBegin="NETSDK1014: "}</note>
-      </trans-unit>
-      <trans-unit id="ContentPreproccessorParameterRequired">
-        <source>NETSDK1010: The '{0}' task must be given a value for parameter '{1}' in order to consume preprocessed content.</source>
-        <target state="translated">NETSDK1010: 必须向“{0}”任务提供参数“{1}”的值以便使用预处理的内容。</target>
-        <note>{StrBegin="NETSDK1010: "}</note>
-      </trans-unit>
       <trans-unit id="CouldNotDetermineWinner_DoesntExist">
         <source>NETSDK1038: Could not determine winner because '{0}' does not exist.</source>
         <target state="translated">NETSDK1038: 由于“{0}”不存在，因此无法确定优胜者。</target>
@@ -269,12 +242,6 @@
         <target state="new">NETSDK1086: A FrameworkReference for '{0}' was included in the project. This is implicitly referenced by the .NET SDK and you do not typically need to reference it from your project. For more information, see {1}</target>
         <note>{StrBegin="NETSDK1086: "}</note>
       </trans-unit>
-<<<<<<< HEAD
-      <trans-unit id="UsingPreviewSdkWarning">
-        <source>NETSDK1057: You are using a preview version of .NET Core. See: https://aka.ms/dotnet-core-preview</source>
-        <target state="translated">NETSDK1057: 你正在使用 .NET Core 的预览版。请查看 https://aka.ms/dotnet-core-preview</target>
-        <note>{StrBegin="NETSDK1057: "}</note>
-=======
       <trans-unit id="GetDependsOnNETStandardFailedWithException">
         <source>NETSDK1049: Resolved file has a bad image, no metadata, or is otherwise inaccessible. {0} {1}</source>
         <target state="translated">NETSDK1049: 解析的文件包含错误图像、无元数据或不可访问。{0} {1}</target>
@@ -294,7 +261,6 @@
         <source>NETSDK1003: Invalid framework name: '{0}'.</source>
         <target state="translated">NETSDK1003: 无效的框架名称:“{0}”。</target>
         <note>{StrBegin="NETSDK1003: "}</note>
->>>>>>> 2932098d
       </trans-unit>
       <trans-unit id="InvalidItemSpecToUse">
         <source>NETSDK1058: Invalid value for ItemSpecToUse parameter: '{0}'.  This property must be blank or set to 'Left' or 'Right'</source>
