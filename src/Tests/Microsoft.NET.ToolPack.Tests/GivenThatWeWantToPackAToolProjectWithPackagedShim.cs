﻿// Copyright (c) .NET Foundation and contributors. All rights reserved.
// Licensed under the MIT license. See LICENSE file in the project root for full license information.

using System.Collections.Generic;
using System.IO;
using System.Linq;
using Microsoft.NET.TestFramework;
using Microsoft.NET.TestFramework.Assertions;
using Microsoft.NET.TestFramework.Commands;
using FluentAssertions;
using Xunit;
using Xunit.Abstractions;
using NuGet.Packaging;
using System.Xml.Linq;
using System.Runtime.CompilerServices;
using System;
using NuGet.Frameworks;

namespace Microsoft.NET.ToolPack.Tests
{
    public class GivenThatWeWantToPackAToolProjectWithPackagedShim : SdkTest
    {
        private string _testRoot;
        private string _packageId;
        private readonly string _packageVersion = "1.0.0";
        private const string _customToolCommandName = "customToolCommandName";

        public GivenThatWeWantToPackAToolProjectWithPackagedShim(ITestOutputHelper log) : base(log)
        {
        }

        private string SetupNuGetPackage(bool multiTarget, [CallerMemberName] string callingMethod = "", Dictionary<string, string> additionalProperty = null)
        {
            TestAsset helloWorldAsset = CreateTestAsset(multiTarget, callingMethod);

            _testRoot = helloWorldAsset.TestRoot;

            var packCommand = new PackCommand(Log, helloWorldAsset.TestRoot);

            packCommand.Execute().Should().Pass();
            _packageId = Path.GetFileNameWithoutExtension(packCommand.ProjectFile);

            return packCommand.GetNuGetPackage();
        }

        private TestAsset CreateTestAsset(bool multiTarget, string uniqueName)
        {
            return _testAssetsManager
                .CopyTestAsset("PortableTool", uniqueName)
                .WithSource()
                .WithProjectChanges(project =>
                {
                    XNamespace ns = project.Root.Name.Namespace;
                    XElement propertyGroup = project.Root.Elements(ns + "PropertyGroup").First();
                    propertyGroup.Add(new XElement(ns + "PackAsToolShimRuntimeIdentifiers", "win-x64;osx.10.12-x64"));
                    propertyGroup.Add(new XElement(ns + "ToolCommandName", _customToolCommandName));

                    if (additionalProperty != null)
                    {
                        foreach (KeyValuePair<string, string> pair in additionalProperty)
                        {
                            propertyGroup.Add(new XElement(ns + pair.Key, pair.Value));
                        }
                    }

                    if (multiTarget)
                    {
                        propertyGroup.Element(ns + "TargetFramework").Remove();
                        propertyGroup.Add(new XElement(ns + "TargetFrameworks", "netcoreapp2.1"));
                    }
                })
                .Restore(Log);
        }

        [Theory]
        [InlineData(true)]
        [InlineData(false)]
        public void It_packs_successfully(bool multiTarget)
        {
            var nugetPackage = SetupNuGetPackage(multiTarget);
            using (var nupkgReader = new PackageArchiveReader(nugetPackage))
            {
                nupkgReader
                    .GetToolItems()
                    .Should().NotBeEmpty();
            }
        }

        [Theory]
        [InlineData(true)]
        [InlineData(false)]
        public void It_contains_dependencies_dll(bool multiTarget)
        {
            var nugetPackage = SetupNuGetPackage(multiTarget);
            using (var nupkgReader = new PackageArchiveReader(nugetPackage))
            {
                IEnumerable<NuGetFramework> supportedFrameworks = nupkgReader.GetSupportedFrameworks();
                supportedFrameworks.Should().NotBeEmpty();

                foreach (NuGetFramework framework in supportedFrameworks)
                {
                    var allItems = nupkgReader.GetToolItems().SelectMany(i => i.Items).ToList();
                    allItems.Should().Contain($"tools/{framework.GetShortFolderName()}/any/Newtonsoft.Json.dll");
                }
            }
        }

        [Theory]
        [InlineData(true)]
        [InlineData(false)]
        public void It_contains_shim(bool multiTarget)
        {
            var nugetPackage = SetupNuGetPackage(multiTarget);
            using (var nupkgReader = new PackageArchiveReader(nugetPackage))
            {
                IEnumerable<NuGetFramework> supportedFrameworks = nupkgReader.GetSupportedFrameworks();
                supportedFrameworks.Should().NotBeEmpty();

                foreach (NuGetFramework framework in supportedFrameworks)
                {
                    var allItems = nupkgReader.GetToolItems().SelectMany(i => i.Items).ToList();
                    allItems.Should().Contain($"tools/{framework.GetShortFolderName()}/any/shims/win-x64/{_customToolCommandName}.exe",
                        "Name should be the same as the command name even customized");
                    allItems.Should().Contain($"tools/{framework.GetShortFolderName()}/any/shims/osx.10.12-x64/{_customToolCommandName}",
                        "RID should be the exact match of the RID in the property, even Apphost only has version of win, osx and linux");
                }
            }
        }

        [Theory]
        [InlineData(true)]
        [InlineData(false)]
        public void It_uses_customized_PackagedShimOutputRootDirectory(bool multiTarget)
        {
            string shimoutputPath = Path.Combine(TestContext.Current.TestExecutionDirectory, "shimoutput");
            TestAsset helloWorldAsset = _testAssetsManager
                .CopyTestAsset("PortableTool", "PackagedShimOutputRootDirectory" + multiTarget.ToString())
                .WithSource()
                .WithProjectChanges(project =>
                {
                    XNamespace ns = project.Root.Name.Namespace;
                    XElement propertyGroup = project.Root.Elements(ns + "PropertyGroup").First();
                    propertyGroup.Add(new XElement(ns + "PackAsToolShimRuntimeIdentifiers", "win-x64;osx.10.12-x64"));
                    propertyGroup.Add(new XElement(ns + "ToolCommandName", _customToolCommandName));
                    propertyGroup.Add(new XElement(ns + "PackagedShimOutputRootDirectory", shimoutputPath));

                    if (multiTarget)
                    {
                        propertyGroup.Element(ns + "TargetFramework").Remove();
                        propertyGroup.Add(new XElement(ns + "TargetFrameworks", "netcoreapp2.1"));
                    }
                })
                .Restore(Log);

            _testRoot = helloWorldAsset.TestRoot;

            var packCommand = new PackCommand(Log, helloWorldAsset.TestRoot);

            packCommand.Execute().Should().Pass();

            string windowShimPath = Path.Combine(shimoutputPath, $"shims/netcoreapp2.1/win-x64/{_customToolCommandName}.exe");
            File.Exists(windowShimPath).Should().BeTrue($"Shim {windowShimPath} should exist");
            string osxShimPath = Path.Combine(shimoutputPath, $"shims/netcoreapp2.1/osx.10.12-x64/{_customToolCommandName}");
            File.Exists(osxShimPath).Should().BeTrue($"Shim {osxShimPath} should exist");
        }

        [Theory]
        [InlineData(true)]
        [InlineData(false)]
        public void It_uses_outputs_to_bin_by_default(bool multiTarget)
        {
            TestAsset helloWorldAsset = SetUpHelloWorld(multiTarget);

            _testRoot = helloWorldAsset.TestRoot;

            var packCommand = new PackCommand(Log, helloWorldAsset.TestRoot);
            var outputDirectory = packCommand.GetOutputDirectory("netcoreapp2.1");
            packCommand.Execute().Should().Pass();

            string windowShimPath = Path.Combine(outputDirectory.FullName, $"shims/netcoreapp2.1/win-x64/{_customToolCommandName}.exe");
            File.Exists(windowShimPath).Should().BeTrue($"Shim {windowShimPath} should exist");
            string osxShimPath = Path.Combine(outputDirectory.FullName, $"shims/netcoreapp2.1/osx.10.12-x64/{_customToolCommandName}");
            File.Exists(osxShimPath).Should().BeTrue($"Shim {osxShimPath} should exist");
        }

        private TestAsset SetUpHelloWorld(bool multiTarget, [CallerMemberName] string callingMethod = "")
        {
            return _testAssetsManager
                .CopyTestAsset("PortableTool", callingMethod + multiTarget)
                .WithSource()
                .WithProjectChanges(project =>
                {
                    XNamespace ns = project.Root.Name.Namespace;
                    XElement propertyGroup = project.Root.Elements(ns + "PropertyGroup").First();
                    propertyGroup.Add(new XElement(ns + "PackAsToolShimRuntimeIdentifiers", "win-x64;osx.10.12-x64"));
                    propertyGroup.Add(new XElement(ns + "ToolCommandName", _customToolCommandName));

                    if (multiTarget)
                    {
                        propertyGroup.Element(ns + "TargetFramework").Remove();
                        propertyGroup.Add(new XElement(ns + "TargetFrameworks", "netcoreapp2.1"));
                    }
                })
                .Restore(Log);
        }

        [Theory]
        [InlineData(true)]
        [InlineData(false)]
        public void Clean_should_remove_bin_output(bool multiTarget)
        {
            TestAsset helloWorldAsset = SetUpHelloWorld(multiTarget);

            _testRoot = helloWorldAsset.TestRoot;

            var packCommand = new PackCommand(Log, helloWorldAsset.TestRoot);
            packCommand.Execute().Should().Pass();

            var cleanCommand = new CleanCommand(Log, helloWorldAsset.TestRoot);
            cleanCommand.Execute().Should().Pass();

            var outputDirectory = packCommand.GetOutputDirectory("netcoreapp2.1");
            string windowShimPath = Path.Combine(outputDirectory.FullName, $"shims/netcoreapp2.1/win-x64/{_customToolCommandName}.exe");
            File.Exists(windowShimPath).Should().BeFalse($"Shim {windowShimPath} should not exists");
            string osxShimPath = Path.Combine(outputDirectory.FullName, $"shims/netcoreapp2.1/osx.10.12-x64/{_customToolCommandName}");
            File.Exists(osxShimPath).Should().BeFalse($"Shim {osxShimPath} should not exists");
        }

        [Theory]
        [InlineData(true)]
        [InlineData(false)]
        public void Generate_shims_runs_incrementaly(bool multiTarget)
        {
            TestAsset helloWorldAsset = SetUpHelloWorld(multiTarget);

            _testRoot = helloWorldAsset.TestRoot;

            var buildCommand = new BuildCommand(Log, helloWorldAsset.TestRoot);
            buildCommand.Execute().Should().Pass();

            var outputDirectory = buildCommand.GetOutputDirectory("netcoreapp2.1");
            string windowShimPath = Path.Combine(outputDirectory.FullName, $"shims/netcoreapp2.1/win-x64/{_customToolCommandName}.exe");

            DateTime windowShimPathFirstModifiedTime = File.GetLastWriteTimeUtc(windowShimPath);

            buildCommand.Execute().Should().Pass();

            DateTime windowShimPathSecondModifiedTime = File.GetLastWriteTimeUtc(windowShimPath);

            windowShimPathSecondModifiedTime.Should().Be(windowShimPathFirstModifiedTime);
        }

        [Theory]
        [InlineData(true)]
        [InlineData(false)]
        public void It_contains_shim_with_no_build(bool multiTarget)
        {
            var testAsset = CreateTestAsset(multiTarget, "shim_with_no_build" + multiTarget);

            var buildCommand = new BuildCommand(Log, testAsset.TestRoot);
            buildCommand.Execute().Should().Pass();

            var packCommand = new PackCommand(Log, testAsset.TestRoot);

            packCommand.Execute("/p:NoBuild=true").Should().Pass();
            var nugetPackage = packCommand.GetNuGetPackage();

            using (var nupkgReader = new PackageArchiveReader(nugetPackage))
            {
                IEnumerable<NuGetFramework> supportedFrameworks = nupkgReader.GetSupportedFrameworks();
                supportedFrameworks.Should().NotBeEmpty();

                foreach (NuGetFramework framework in supportedFrameworks)
                {
                    var allItems = nupkgReader.GetToolItems().SelectMany(i => i.Items).ToList();
                    allItems.Should().Contain($"tools/{framework.GetShortFolderName()}/any/shims/win-x64/{_customToolCommandName}.exe",
                        "Name should be the same as the command name even customized");
                    allItems.Should().Contain($"tools/{framework.GetShortFolderName()}/any/shims/osx.10.12-x64/{_customToolCommandName}",
                        "RID should be the exact match of the RID in the property, even Apphost only has version of win, osx and linux");
                }
            }
        }

        [WindowsOnlyTheory]
        [InlineData(true)]
        [InlineData(false)]
        public void It_produces_valid_shims(bool multiTarget)
        {
            if (!Environment.Is64BitOperatingSystem)
            {
                // only sample test on win-x64 since shims are RID specific
                return;
            }

            var nugetPackage = SetupNuGetPackage(multiTarget);
<<<<<<< HEAD
            AssertValidShim(_testRoot, nugetPackage);
=======
            AssertShimIsValid(nugetPackage);
>>>>>>> b5fec36d
        }

        [WindowsOnlyTheory]
        [InlineData(true)]
        [InlineData(false)]
<<<<<<< HEAD
        public void It_produces_valid_shims_when_the_first_build_is_wrong(bool multiTarget)
        {
            // The first build use wrong package id and should embed wrong string to shims. However, the pack should produce correct shim
            // since it includes build target. And the incremental build should consider the shim to be invalid and recreate that.

=======
        public void When_version_and_packageVersion_is_different_It_produces_valid_shims(bool multiTarget)
        {
>>>>>>> b5fec36d
            if (!Environment.Is64BitOperatingSystem)
            {
                // only sample test on win-x64 since shims are RID specific
                return;
            }

<<<<<<< HEAD
            TestAsset helloWorldAsset = CreateTestAsset(multiTarget, "It_produces_valid_shims2" + multiTarget.ToString());

            var testRoot = helloWorldAsset.TestRoot;

            var buildCommand = new BuildCommand(Log, helloWorldAsset.TestRoot);
            buildCommand.Execute("/p:PackageId=wrongpackagefirstbuild");

            var packCommand = new PackCommand(Log, helloWorldAsset.TestRoot);

            packCommand.Execute().Should().Pass();
            var nugetPackage = packCommand.GetNuGetPackage();

            _packageId = Path.GetFileNameWithoutExtension(packCommand.ProjectFile);

            AssertValidShim(testRoot, nugetPackage);
        }

        private void AssertValidShim(string testRoot, string nugetPackage)
=======
            var nugetPackage = SetupNuGetPackage(multiTarget,
                additionalProperty: new Dictionary<string, string>()
                {
                    ["version"] = "1.0.0-rtm",
                    ["packageVersion"] = _packageVersion
                });

            AssertShimIsValid(nugetPackage);
        }

        private void AssertShimIsValid(string nugetPackage)
>>>>>>> b5fec36d
        {
            using (var nupkgReader = new PackageArchiveReader(nugetPackage))
            {
                IEnumerable<NuGetFramework> supportedFrameworks = nupkgReader.GetSupportedFrameworks();
                supportedFrameworks.Should().NotBeEmpty();
                var simulateToolPathRoot = Path.Combine(testRoot, "temp", Path.GetRandomFileName());

                foreach (NuGetFramework framework in supportedFrameworks)
                {
                    string[] portableAppContent = {
                        "consoledemo.runtimeconfig.json",
                        "consoledemo.deps.json",
                        "consoledemo.dll",
                        "Newtonsoft.Json.dll"};
                    CopyPackageAssetToToolLayout(portableAppContent, nupkgReader, simulateToolPathRoot, framework);

                    string shimPath = Path.Combine(simulateToolPathRoot, $"{_customToolCommandName}.exe");
                    nupkgReader.ExtractFile(
                        $"tools/{framework.GetShortFolderName()}/any/shims/win-x64/{_customToolCommandName}.exe",
                        shimPath,
                        null);

                    var command = new ShimCommand(Log, shimPath)
                    {
                        WorkingDirectory = simulateToolPathRoot
                    };
                    command.Execute().Should()
                      .Pass()
                      .And
                      .HaveStdOutContaining("Hello World from Global Tool");
                }
            }
        }

        private void CopyPackageAssetToToolLayout(
            string[] nupkgAssetNames,
            PackageArchiveReader nupkgReader,
            string tmpfilePathRoot,
            NuGetFramework framework)
        {
            var toolLayoutDirectory =
                Path.Combine(
                    tmpfilePathRoot,
                    ".store",
                    _packageId,
                    _packageVersion,
                    _packageId,
                    _packageVersion,
                    "tools",
                    framework.GetShortFolderName(),
                    "any");

            foreach (string nupkgAssetName in nupkgAssetNames)
            {
                var destinationFilePath =
                    Path.Combine(toolLayoutDirectory, nupkgAssetName);
                nupkgReader.ExtractFile(
                    $"tools/{framework.GetShortFolderName()}/any/{nupkgAssetName}",
                    destinationFilePath,
                    null);
            }
        }
    }
}<|MERGE_RESOLUTION|>--- conflicted
+++ resolved
@@ -293,33 +293,23 @@
             }
 
             var nugetPackage = SetupNuGetPackage(multiTarget);
-<<<<<<< HEAD
             AssertValidShim(_testRoot, nugetPackage);
-=======
-            AssertShimIsValid(nugetPackage);
->>>>>>> b5fec36d
         }
 
         [WindowsOnlyTheory]
         [InlineData(true)]
         [InlineData(false)]
-<<<<<<< HEAD
         public void It_produces_valid_shims_when_the_first_build_is_wrong(bool multiTarget)
         {
             // The first build use wrong package id and should embed wrong string to shims. However, the pack should produce correct shim
             // since it includes build target. And the incremental build should consider the shim to be invalid and recreate that.
 
-=======
-        public void When_version_and_packageVersion_is_different_It_produces_valid_shims(bool multiTarget)
-        {
->>>>>>> b5fec36d
             if (!Environment.Is64BitOperatingSystem)
             {
                 // only sample test on win-x64 since shims are RID specific
                 return;
             }
 
-<<<<<<< HEAD
             TestAsset helloWorldAsset = CreateTestAsset(multiTarget, "It_produces_valid_shims2" + multiTarget.ToString());
 
             var testRoot = helloWorldAsset.TestRoot;
@@ -334,11 +324,20 @@
 
             _packageId = Path.GetFileNameWithoutExtension(packCommand.ProjectFile);
 
-            AssertValidShim(testRoot, nugetPackage);
-        }
-
-        private void AssertValidShim(string testRoot, string nugetPackage)
-=======
+            AssertValidShim(_testRoot, nugetPackage);
+        }
+
+		WindowsOnlyTheory]
+        [InlineData(true)]
+        [InlineData(false)]
+        public void When_version_and_packageVersion_is_different_It_produces_valid_shims(bool multiTarget)
+        {
+            if (!Environment.Is64BitOperatingSystem)
+            {
+                // only sample test on win-x64 since shims are RID specific
+                return;
+            }
+
             var nugetPackage = SetupNuGetPackage(multiTarget,
                 additionalProperty: new Dictionary<string, string>()
                 {
@@ -346,11 +345,10 @@
                     ["packageVersion"] = _packageVersion
                 });
 
-            AssertShimIsValid(nugetPackage);
-        }
-
-        private void AssertShimIsValid(string nugetPackage)
->>>>>>> b5fec36d
+            AssertValidShim(nugetPackage);
+        }
+
+        private void AssertValidShim(string testRoot, string nugetPackage)
         {
             using (var nupkgReader = new PackageArchiveReader(nugetPackage))
             {
