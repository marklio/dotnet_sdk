--- conflicted
+++ resolved
@@ -168,11 +168,7 @@
 
             var testProject = CreateTestProjectForILLinkTesting(targetFramework, projectName, referenceProjectName, referenceProjectIdentifier: targetFramework);
             var testAsset = _testAssetsManager.CreateTestProject(testProject, identifier: targetFramework)
-<<<<<<< HEAD
                 .WithProjectChanges(project => SetMetadata(project, referenceProjectName, "TrimMode", "link"));
-=======
-                .WithProjectChanges(project => SetTrimMode(project, referenceProjectName, "link"));
->>>>>>> 8fe8d535
 
             var publishCommand = new PublishCommand(testAsset);
             publishCommand.Execute($"/p:RuntimeIdentifier={rid}", $"/p:SelfContained=true", "/p:PublishTrimmed=true").Should().Pass();
@@ -198,13 +194,8 @@
 
             var testProject = CreateTestProjectForILLinkTesting(targetFramework, projectName, referenceProjectName, referenceProjectIdentifier: targetFramework);
             var testAsset = _testAssetsManager.CreateTestProject(testProject, identifier: targetFramework)
-<<<<<<< HEAD
                 .WithProjectChanges(project => SetGlobalTrimMode(project, trimMode))
                 .WithProjectChanges(project => SetMetadata(project, referenceProjectName, "IsTrimmable", "True"))
-=======
-                .WithProjectChanges(project => SetGlobalTrimMode(project, "link"))
-                .WithProjectChanges(project => SetIsTrimmable(project, referenceProjectName))
->>>>>>> 8fe8d535
                 .WithProjectChanges(project => AddRootDescriptor(project, $"{referenceProjectName}.xml"));
 
             var publishCommand = new PublishCommand(testAsset);
