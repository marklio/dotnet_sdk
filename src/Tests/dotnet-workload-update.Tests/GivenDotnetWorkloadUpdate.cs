// Copyright (c) .NET Foundation and contributors. All rights reserved.
// Licensed under the MIT license. See LICENSE file in the project root for full license information.

using System.Collections.Generic;
using System.CommandLine.Parsing;
using System.IO;
using System.Linq;
using System.Runtime.CompilerServices;
using FluentAssertions;
using ManifestReaderTests;
using Microsoft.DotNet.Cli.NuGetPackageDownloader;
using Microsoft.DotNet.Workloads.Workload.Install;
using Microsoft.NET.Sdk.WorkloadManifestReader;
using Microsoft.NET.TestFramework;
using Microsoft.NET.TestFramework.Utilities;
using Xunit;
using Xunit.Abstractions;
using Microsoft.DotNet.Workloads.Workload.Install.InstallRecord;
using Microsoft.NET.TestFramework.Assertions;
using Microsoft.DotNet.Cli.Workload.Install.Tests;
using Microsoft.DotNet.Workloads.Workload.Update;
using Microsoft.DotNet.Cli.Utils;
using static Microsoft.NET.Sdk.WorkloadManifestReader.WorkloadResolver;

namespace Microsoft.DotNet.Cli.Workload.Update.Tests
{
    public class GivenDotnetWorkloadUpdate : SdkTest
    {
        private readonly BufferedReporter _reporter;
        private readonly string _manifestPath;
        private readonly ParseResult _parseResult;

        public GivenDotnetWorkloadUpdate(ITestOutputHelper log) : base(log)
        {
            _reporter = new BufferedReporter();
            _manifestPath = Path.Combine(_testAssetsManager.GetAndValidateTestProjectDirectory("SampleManifest"), "Sample.json");
            _parseResult = Parser.GetWorkloadsInstance.Parse(new string[] { "dotnet", "workload", "update" });
        }

        [Fact]
        public void GivenWorkloadUpdateItRemovesOldPacksAfterInstall()
        {
            var testDirectory = _testAssetsManager.CreateTestDirectory().Path;
            var dotnetRoot = Path.Combine(testDirectory, "dotnet");
            var workloadResolver = WorkloadResolver.CreateForTests(new MockManifestProvider(new[] { _manifestPath }), new string[] { dotnetRoot });
            var nugetDownloader = new MockNuGetPackageDownloader(dotnetRoot);
            var manifestUpdater = new MockWorkloadManifestUpdater();
            var sdkFeatureVersion = "6.0.100";
            var installingWorkload = "xamarin-android";

            // Install a workload
            var installParseResult = Parser.GetWorkloadsInstance.Parse(new string[] { "dotnet", "workload", "install", installingWorkload });
            var installCommand = new WorkloadInstallCommand(installParseResult, reporter: _reporter, workloadResolver: workloadResolver, nugetPackageDownloader: nugetDownloader,
                workloadManifestUpdater: manifestUpdater, userHome: testDirectory, version: sdkFeatureVersion, dotnetDir: dotnetRoot);
            installCommand.Execute();

            // 7 packs in packs dir, 1 template pack
            var installPacks = Directory.GetDirectories(Path.Combine(dotnetRoot, "packs"));
            installPacks.Count().Should().Be(7);
            foreach (var packDir in installPacks)
            {
                Directory.GetDirectories(packDir).Count().Should().Be(1); // 1 version of each pack installed
            }
            File.Exists(Path.Combine(dotnetRoot, "metadata", "workloads", "InstalledPacks", "v1", "Xamarin.Android.Sdk", "8.4.7", "6.0.100")) // Original pack version is installed
                .Should().BeTrue();
            File.Exists(Path.Combine(dotnetRoot, "template-packs", "xamarin.android.templates.1.0.3.nupkg"))
                .Should().BeTrue();
            // Install records are correct
            File.Exists(Path.Combine(dotnetRoot, "metadata", "workloads", sdkFeatureVersion, "InstalledWorkloads", installingWorkload))
                .Should().BeTrue();
            var packRecordDirs = Directory.GetDirectories(Path.Combine(dotnetRoot, "metadata", "workloads", "InstalledPacks", "v1"));
            packRecordDirs.Count().Should().Be(8);
            foreach (var packRecordDir in packRecordDirs)
            {
                var packVersionRecordDirs = Directory.GetDirectories(packRecordDir);
                packVersionRecordDirs.Count().Should().Be(1); // 1 version of each pack installed
                Directory.GetFiles(packVersionRecordDirs.First()).Count().Should().Be(1); // 1 feature band file for this pack id and version
            }

            // Mock updating the manifest
            workloadResolver = WorkloadResolver.CreateForTests(
                new MockManifestProvider(new[] { Path.Combine(_testAssetsManager.GetAndValidateTestProjectDirectory("SampleUpdatedManifest"), "Sample.json") }),
                new string[] { dotnetRoot });

            // Update workload
            var updateParseResult = Parser.GetWorkloadsInstance.Parse(new string[] { "dotnet", "workload", "update" });
            var updateCommand = new WorkloadUpdateCommand(updateParseResult, reporter: _reporter, workloadResolver: workloadResolver, nugetPackageDownloader: nugetDownloader,
            workloadManifestUpdater: manifestUpdater, userHome: testDirectory, version: sdkFeatureVersion, dotnetDir: dotnetRoot);
            updateCommand.Execute();

            // 6 packs in packs dir, 1 template pack
            var updatePacks = Directory.GetDirectories(Path.Combine(dotnetRoot, "packs"));
            updatePacks.Count().Should().Be(6);
            foreach (var packDir in updatePacks)
            {
                Directory.GetDirectories(packDir).Count().Should().Be(1); // 1 version of each pack installed
            }
            File.Exists(Path.Combine(dotnetRoot, "metadata", "workloads", "InstalledPacks", "v1", "Xamarin.Android.Sdk", "8.5.7", "6.0.100")) // New pack version is installed
                .Should().BeTrue();
            File.Exists(Path.Combine(dotnetRoot, "template-packs", "xamarin.android.templates.2.1.3.nupkg"))
                .Should().BeTrue();
            // Install records are correct
            File.Exists(Path.Combine(dotnetRoot, "metadata", "workloads", sdkFeatureVersion, "InstalledWorkloads", installingWorkload))
                .Should().BeTrue();
            packRecordDirs = Directory.GetDirectories(Path.Combine(dotnetRoot, "metadata", "workloads", "InstalledPacks", "v1"));
            packRecordDirs.Count().Should().Be(7);
            foreach (var packRecordDir in packRecordDirs)
            {
                var packVersionRecordDirs = Directory.GetDirectories(packRecordDir);
                packVersionRecordDirs.Count().Should().Be(1); // 1 version of each pack installed
                Directory.GetFiles(packVersionRecordDirs.First()).Count().Should().Be(1); // 1 feature band file for this pack id and version
            }
        }

        [Fact]
        public void GivenWorkloadUpdateAcrossFeatureBandsItUpdatesPacks()
        {
            var testDirectory = _testAssetsManager.CreateTestDirectory().Path;
            var dotnetRoot = Path.Combine(testDirectory, "dotnet");
            var manifestPath = Path.Combine(_testAssetsManager.GetAndValidateTestProjectDirectory("SampleManifest"), "BasicSample.json");
            var workloadResolver = WorkloadResolver.CreateForTests(new MockManifestProvider(new[] { manifestPath }), new string[] { dotnetRoot });
            var nugetDownloader = new MockNuGetPackageDownloader(dotnetRoot);
            var manifestUpdater = new MockWorkloadManifestUpdater();
            var sdkFeatureVersion = "6.0.100";
            var installingWorkload = "simple-workload";
            var workloadPacks = new List<PackInfo>() {
                new PackInfo("mock-pack-1", "1.0.0", WorkloadPackKind.Framework, Path.Combine(dotnetRoot, "packs", "mock-pack-1", "1.0.0"), "mock-pack-1"),
                new PackInfo("mock-pack-2", "2.0.0", WorkloadPackKind.Framework, Path.Combine(dotnetRoot, "packs", "mock-pack-2", "2.0.0"), "mock-pack-2")
            };

            // Lay out workload installs for a previous feature band
            var oldFeatureBand = "5.0.100";
            var packRecordDir = Path.Combine(dotnetRoot, "metadata", "workloads", "InstalledPacks", "v1");
            foreach (var pack in workloadPacks)
            {
                Directory.CreateDirectory(Path.Combine(packRecordDir, pack.Id, pack.Version));
                File.Create(Path.Combine(packRecordDir, pack.Id, pack.Version, oldFeatureBand));
            }
            Directory.CreateDirectory(Path.Combine(dotnetRoot, "metadata", "workloads", oldFeatureBand, "InstalledWorkloads"));
            File.Create(Path.Combine(dotnetRoot, "metadata", "workloads", oldFeatureBand, "InstalledWorkloads", installingWorkload));

            // Update workload (without installing any workloads to this feature band)
            var updateParseResult = Parser.GetWorkloadsInstance.Parse(new string[] { "dotnet", "workload", "update", "--from-previous-sdk" });
            var updateCommand = new WorkloadUpdateCommand(updateParseResult, reporter: _reporter, workloadResolver: workloadResolver, nugetPackageDownloader: nugetDownloader,
            workloadManifestUpdater: manifestUpdater, userHome: testDirectory, version: sdkFeatureVersion, dotnetDir: dotnetRoot);
            updateCommand.Execute();

            foreach (var pack in workloadPacks)
            {
                Directory.Exists(pack.Path).Should().BeTrue(because: "Pack should be installed");
                File.Exists(Path.Combine(packRecordDir, pack.Id, pack.Version, oldFeatureBand))
                    .Should().BeTrue(because: "Pack install record should still be present for old feature band");
                File.Exists(Path.Combine(packRecordDir, pack.Id, pack.Version, sdkFeatureVersion))
                    .Should().BeTrue(because: "Pack install record should be present for current feature band");
            }
            File.Exists(Path.Combine(dotnetRoot, "metadata", "workloads", oldFeatureBand, "InstalledWorkloads", installingWorkload))
                .Should().BeTrue(because: "Workload install record should still be present for old feature band");
            File.Exists(Path.Combine(dotnetRoot, "metadata", "workloads", sdkFeatureVersion, "InstalledWorkloads", installingWorkload))
                .Should().BeTrue(because: "Workload install record should be present for current feature band");
        }

        [Fact]
        public void GivenWorkloadUpdateItUpdatesOutOfDatePacks()
        {
            var mockWorkloadIds = new WorkloadId[] { new WorkloadId("xamarin-android") };
            var installedPacks = new PackInfo[] {
                new PackInfo("Xamarin.Android.Sdk", "8.4.7", WorkloadPackKind.Sdk, Path.Combine("packs", "Xamarin.Android.Sdk", "8.4.7"), "Xamarin.Android.Sdk")
            };
            (_, var command, var installer, _, _, _) = GetTestInstallers(_parseResult, installedWorkloads: mockWorkloadIds, installedPacks: installedPacks);

            command.Execute();

            installer.GarbageCollectionCalled.Should().BeTrue();
            installer.CachePath.Should().BeNull();
            installer.InstallationRecordRepository.WorkloadInstallRecord.Should().BeEquivalentTo(mockWorkloadIds);
            installer.InstalledPacks.Count.Should().Be(8);
            installer.InstalledPacks.Where(pack => pack.Id.Contains("Android")).Count().Should().Be(8);
        }

        [Fact]
        public void GivenWorkloadUpdateItRollsBackOnFailedUpdate()
        {
            var mockWorkloadIds = new WorkloadId[] { new WorkloadId("xamarin-android"), new WorkloadId("xamarin-android-build") };
            var installedPacks = new PackInfo[] {
                new PackInfo("mock", "1.0.0", WorkloadPackKind.Sdk, string.Empty, "mock")
            };
            (_, var command, var installer, var workloadResolver, _, _) = GetTestInstallers(_parseResult, installedWorkloads: mockWorkloadIds,
                failingWorkload: "xamarin-android-build", installedPacks: installedPacks);

            var exceptionThrown = Assert.Throws<GracefulException>(() => command.Execute());
            exceptionThrown.Message.Should().Contain("Failing workload: xamarin-android-build");
            var expectedPacks = mockWorkloadIds
                .SelectMany(workloadId => workloadResolver.GetPacksInWorkload(workloadId.ToString()))
                .Distinct()
                .Select(packId => workloadResolver.TryGetPackInfo(packId))
                .Where(pack => pack != null);
            installer.RolledBackPacks.ShouldBeEquivalentTo(expectedPacks);
            installer.InstallationRecordRepository.WorkloadInstallRecord.Should().BeEmpty();
        }

        [Fact]
        public void GivenWorkloadUpdateItCanDownloadToOfflineCache()
        {
            var mockWorkloadIds = new WorkloadId[] { new WorkloadId("xamarin-android") };
            var cachePath = Path.Combine(_testAssetsManager.CreateTestDirectory(identifier: "cachePath").Path, "mockCachePath");
            var parseResult = Parser.GetWorkloadsInstance.Parse(new string[] { "dotnet", "workload", "update", "--download-to-cache", cachePath });
            var installedPacks = new PackInfo[] {
                new PackInfo("Xamarin.Android.Sdk", "8.4.7", WorkloadPackKind.Sdk, Path.Combine("packs", "Xamarin.Android.Sdk", "8.4.7"), "Xamarin.Android.Sdk"),
                new PackInfo("Xamarin.Android.Framework", "8.2.0", WorkloadPackKind.Framework, Path.Combine("packs", "Xamarin.Android.Framework", "8.2.0"), "Xamarin.Android.Framework")
            };
            (_, var command, var installer, _, var manifestUpdater, _) = GetTestInstallers(parseResult, installedWorkloads: mockWorkloadIds, installedPacks: installedPacks);

            command.Execute();

            // Manifest packages should have been 'downloaded' and used for pack resolution
            manifestUpdater.DownloadManifestPackagesCallCount.Should().Be(1);
            manifestUpdater.ExtractManifestPackagesToTempDirCallCount.Should().Be(1);
            // 6 android pack packages need to be updated
            installer.CachedPacks.Count.Should().Be(6);
            installer.CachedPacks.Select(pack => pack.Id).Should().NotContain("Xamarin.Android.Sdk"); // This pack is up to date, doesn't need to be cached
            installer.CachePath.Should().Be(cachePath);
        }

        [Fact]
        public void GivenWorkloadUpdateItCanInstallFromOfflineCache()
        {
            var mockWorkloadIds = new WorkloadId[] { new WorkloadId("xamarin-android") };
            var cachePath = "mockCachePath";
            var parseResult = Parser.GetWorkloadsInstance.Parse(new string[] { "dotnet", "workload", "update", "--from-cache", cachePath });
            var installedPacks = new PackInfo[] {
                new PackInfo("Xamarin.Android.Sdk", "8.4.7", WorkloadPackKind.Sdk, Path.Combine("packs", "Xamarin.Android.Sdk", "8.4.7"), "Xamarin.Android.Sdk")
            };
            (_, var command, var installer, _, _, var nugetDownloader) = GetTestInstallers(parseResult, installedWorkloads: mockWorkloadIds, installedPacks: installedPacks);

            command.Execute();

            installer.GarbageCollectionCalled.Should().BeTrue();
            installer.CachePath.Should().Contain(cachePath);
            installer.InstallationRecordRepository.WorkloadInstallRecord.Should().BeEquivalentTo(mockWorkloadIds);
            installer.InstalledPacks.Count.Should().Be(8);
            installer.InstalledPacks.Where(pack => pack.Id.Contains("Android")).Count().Should().Be(8);
            nugetDownloader.DownloadCallParams.Count().Should().Be(0);
        }

        [Fact]
        public void GivenWorkloadUpdateItPrintsDownloadUrls()
        {
            var mockWorkloadIds = new WorkloadId[] { new WorkloadId("xamarin-android") };
            var parseResult = Parser.GetWorkloadsInstance.Parse(new string[] { "dotnet", "workload", "update", "--print-download-link-only" });
            var installedPacks = new PackInfo[] {
                new PackInfo("Xamarin.Android.Sdk", "8.4.7", WorkloadPackKind.Sdk, Path.Combine("packs", "Xamarin.Android.Sdk", "8.4.7"), "Xamarin.Android.Sdk"),
                new PackInfo("Xamarin.Android.Framework", "8.2.0", WorkloadPackKind.Framework, Path.Combine("packs", "Xamarin.Android.Framework", "8.2.0"), "Xamarin.Android.Framework")
            };
            (_, var command, _, _, _, _) = GetTestInstallers(parseResult, installedWorkloads: mockWorkloadIds, installedPacks: installedPacks);

            command.Execute();

            _reporter.Lines.Should().Contain("==allPackageLinksJsonOutputStart==");
            string.Join(" ", _reporter.Lines).Should().Contain("mock-url-xamarin.android.templates", "New pack urls should be included in output");
            string.Join(" ", _reporter.Lines).Should().Contain("mock-url-xamarin.android.framework", "Urls for packs with updated versions should be included in output");
            string.Join(" ", _reporter.Lines).Should().NotContain("mock-url-xamarin.android.sdk", "Urls for packs with the same version should not be included in output");
            string.Join(" ", _reporter.Lines).Should().Contain("mock-manifest-url");
        }

<<<<<<< HEAD
        [Fact]
        public void GivenWorkloadUpdateAcrossFeatureBandsItErrorsWhenManifestsDoNotExist()
        {
            var testDirectory = _testAssetsManager.CreateTestDirectory().Path;
            var dotnetRoot = Path.Combine(testDirectory, "dotnet");
            var updateParseResult = Parser.GetWorkloadsInstance.Parse(new string[] { "dotnet", "workload", "update", "--sdk-version", "7.0.100" });
            
            var exceptionThrown = Assert.Throws<GracefulException>(() => new WorkloadUpdateCommand(updateParseResult, reporter: _reporter, dotnetDir: dotnetRoot));
            exceptionThrown.Message.Should().Contain("No manifests exist");
        }

        [Fact]
        public void GivenWorkloadUpdateAcrossFeatureBandsItErrorsWhenUnableToReadManifest()
        {
            var testDirectory = _testAssetsManager.CreateTestDirectory().Path;
            var dotnetRoot = Path.Combine(testDirectory, "dotnet");
            var updateParseResult = Parser.GetWorkloadsInstance.Parse(new string[] { "dotnet", "workload", "update", "--sdk-version", "7.0.100" });

            // Write manifest of "new" format that we don't recognize
            Directory.CreateDirectory(Path.Combine(dotnetRoot, "sdk-manifests", "7.0.100", "mock.workload"));
            File.WriteAllText(Path.Combine(dotnetRoot, "sdk-manifests", "7.0.100", "mock.workload", "WorkloadManifest.json"), @"{
  ""version"": 1,
  ""workloads"": {
    ""mock.workload"": {
      ""new.item"": ""fake""
    }
  }
}
");

            var exceptionThrown = Assert.Throws<GracefulException>(() => new WorkloadUpdateCommand(updateParseResult, reporter: _reporter, dotnetDir: dotnetRoot));
            exceptionThrown.Message.Should().Contain("not compatible with workload manifests");
        }

        private (string, WorkloadUpdateCommand, MockPackWorkloadInstaller, IWorkloadResolver, MockWorkloadManifestUpdater, MockNuGetPackageDownloader) GetTestInstallers(
=======
        internal (string, WorkloadUpdateCommand, MockPackWorkloadInstaller, IWorkloadResolver, MockWorkloadManifestUpdater, MockNuGetPackageDownloader) GetTestInstallers(
>>>>>>> 203c2ac3
            ParseResult parseResult,
            [CallerMemberName] string testName = "",
            string failingWorkload = null,
            IEnumerable<(ManifestId, ManifestVersion, ManifestVersion, Dictionary<WorkloadDefinitionId, WorkloadDefinition> Workloads)> manifestUpdates = null,
            IList<WorkloadId> installedWorkloads = null,
            IList<PackInfo> installedPacks = null)
        {
            _reporter.Clear();
            var testDirectory = _testAssetsManager.CreateTestDirectory(testName: testName).Path;
            var dotnetRoot = Path.Combine(testDirectory, "dotnet");
            var installer = installedPacks != null ?
                new MockPackWorkloadInstaller(failingWorkload, installedWorkloads: installedWorkloads, installedPacks: installedPacks) :
                new MockPackWorkloadInstaller(failingWorkload, installedWorkloads: installedWorkloads);
            var workloadResolver = WorkloadResolver.CreateForTests(new MockManifestProvider(new[] { _manifestPath }), new string[] { dotnetRoot });
            var nugetDownloader = new MockNuGetPackageDownloader(dotnetRoot);
            var manifestUpdater = new MockWorkloadManifestUpdater(manifestUpdates, _manifestPath);
            var installManager = new WorkloadUpdateCommand(
                parseResult,
                reporter: _reporter,
                workloadResolver: workloadResolver,
                workloadInstaller: installer,
                nugetPackageDownloader: nugetDownloader,
                workloadManifestUpdater: manifestUpdater,
                userHome: testDirectory,
                version: "6.0.100");

            return (testDirectory, installManager, installer, workloadResolver, manifestUpdater, nugetDownloader);
        }
    }
}<|MERGE_RESOLUTION|>--- conflicted
+++ resolved
@@ -262,7 +262,6 @@
             string.Join(" ", _reporter.Lines).Should().Contain("mock-manifest-url");
         }
 
-<<<<<<< HEAD
         [Fact]
         public void GivenWorkloadUpdateAcrossFeatureBandsItErrorsWhenManifestsDoNotExist()
         {
@@ -297,10 +296,7 @@
             exceptionThrown.Message.Should().Contain("not compatible with workload manifests");
         }
 
-        private (string, WorkloadUpdateCommand, MockPackWorkloadInstaller, IWorkloadResolver, MockWorkloadManifestUpdater, MockNuGetPackageDownloader) GetTestInstallers(
-=======
         internal (string, WorkloadUpdateCommand, MockPackWorkloadInstaller, IWorkloadResolver, MockWorkloadManifestUpdater, MockNuGetPackageDownloader) GetTestInstallers(
->>>>>>> 203c2ac3
             ParseResult parseResult,
             [CallerMemberName] string testName = "",
             string failingWorkload = null,
