--- conflicted
+++ resolved
@@ -63,11 +63,7 @@
         using var _ = d;
         var instance = project.CreateProjectInstance(global::Microsoft.Build.Execution.ProjectInstanceSettings.None);
         Assert.True(instance.Build(new[]{ComputeContainerConfig}, new [] { logs }, null, out var outputs));
-<<<<<<< HEAD
-        Assert.Contains(logs.Messages, m => m.Message?.Contains("'ContainerRepository' was not a valid container image name, it was normalized to 'dotnet-testimage'") == true);
-=======
         Assert.Contains(logs.Messages, m => m.Message?.Contains("'dotnet testimage' was not a valid container image name, it was normalized to 'dotnet-testimage'") == true);
->>>>>>> 5cf69091
     }
 
     [DockerDaemonAvailableFact]
