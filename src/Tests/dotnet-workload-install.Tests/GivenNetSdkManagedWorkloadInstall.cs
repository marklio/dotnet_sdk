// Copyright (c) .NET Foundation and contributors. All rights reserved.
// Licensed under the MIT license. See LICENSE file in the project root for full license information.

using System;
using System.IO;
using System.Linq;
using System.Runtime.CompilerServices;
using FluentAssertions;
using ManifestReaderTests;
using Microsoft.DotNet.Cli.NuGetPackageDownloader;
using Microsoft.DotNet.ToolPackage;
using Microsoft.DotNet.Workloads.Workload.Install;
using Microsoft.NET.Sdk.WorkloadManifestReader;
using Microsoft.NET.TestFramework;
using Microsoft.NET.TestFramework.Utilities;
using NuGet.Versioning;
using Xunit;
using Xunit.Abstractions;
using static Microsoft.NET.Sdk.WorkloadManifestReader.WorkloadResolver;
using Microsoft.DotNet.Workloads.Workload.Install.InstallRecord;

namespace Microsoft.DotNet.Cli.Workload.Install.Tests
{
    public class GivenNetSdkManagedWorkloadInstall : SdkTest
    {
        private readonly BufferedReporter _reporter;
        private readonly string _manifestPath;

        public GivenNetSdkManagedWorkloadInstall(ITestOutputHelper log) : base(log)
        {
            _reporter = new BufferedReporter();
            _manifestPath = Path.Combine(_testAssetsManager.GetAndValidateTestProjectDirectory("SampleManifest"), "Sample.json");
        }

        [Fact]
        public void GivenManagedInstallItsInsallationUnitIsPacks()
        {
            var (_, installer, _) = GetTestInstaller();
            installer.GetInstallationUnit().Should().Be(InstallationUnit.Packs);
        }

        [Theory]
        [InlineData(true)]
        [InlineData(false)]
        public void GivenManagedInstallItCanGetFeatureBands(bool writeRecords)
        {
            var versions = new string[] { "6.0.100", "6.0.300", "7.0.100" };
            var (dotnetRoot, installer, _) = GetTestInstaller(identifier: writeRecords.ToString());

            // Write fake workloads
            foreach (var version in versions)
            {
                var path = Path.Combine(dotnetRoot, "metadata", "workloads", version, "InstalledWorkloads");
                Directory.CreateDirectory(path);
                if (writeRecords)
                {
                    File.Create(Path.Combine(path, "6.0.100"));
                }
            }

            var featureBands = installer.GetFeatureBandsWithInstallationRecords();
            if (writeRecords)
            {
                featureBands.ShouldBeEquivalentTo(versions);
            }
            else
            {
                featureBands.Should().BeEmpty();
            }
        }

        [Fact]
        public void GivenManagedInstallItCanGetInstalledWorkloads()
        {
            var version = "6.0.100";
            var workloads = new string[] { "test-workload-1", "test-workload-2", "test-workload3" };
            var (dotnetRoot, installer, _) = GetTestInstaller();

            // Write fake workloads
            var net6Path = Path.Combine(dotnetRoot, "metadata", "workloads", version, "InstalledWorkloads");
            Directory.CreateDirectory(net6Path);
            foreach (var workload in workloads)
            {
                File.WriteAllText(Path.Combine(net6Path, workload), string.Empty);
            }
            var net7Path = Path.Combine(dotnetRoot, "metadata", "workloads", "7.0.100", "InstalledWorkloads");
            Directory.CreateDirectory(net7Path);
            File.WriteAllText(Path.Combine(net7Path, workloads.First()), string.Empty);

            var installedWorkloads = installer.GetInstalledWorkloads(new SdkFeatureBand(version));
            installedWorkloads.ShouldBeEquivalentTo(workloads);
        }

        [Fact]
        public void GivenManagedInstallItCanWriteInstallationRecord()
        {
            var workloadId = new WorkloadId("test-workload");
            var version = "6.0.100";
            var (dotnetRoot, installer, _) = GetTestInstaller();
            installer.WriteWorkloadInstallationRecord(workloadId, new SdkFeatureBand(version));
            var expectedPath = Path.Combine(dotnetRoot, "metadata", "workloads", version, "InstalledWorkloads", workloadId.ToString());
            File.Exists(expectedPath).Should().BeTrue();
        }

        [Fact]
        public void GivenManagedInstallItCanInstallDirectoryPacks()
        {
            var (dotnetRoot, installer, nugetInstaller) = GetTestInstaller();
            var packInfo = new PackInfo("Xamarin.Android.Sdk", "8.4.7", WorkloadPackKind.Sdk, Path.Combine(dotnetRoot, "packs", "Xamarin.Android.Sdk", "8.4.7"));
            var version = "6.0.100";
            installer.InstallWorkloadPack(packInfo, new SdkFeatureBand(version));

            var mockNugetInstaller = nugetInstaller as MockNuGetPackageDownloader;
            mockNugetInstaller.InstallCallParams.Count.Should().Be(1);
            mockNugetInstaller.InstallCallParams[0].ShouldBeEquivalentTo((new PackageId(packInfo.Id), new NuGetVersion(packInfo.Version)));
            mockNugetInstaller.ExtractCallParams.Count.Should().Be(1);
            mockNugetInstaller.ExtractCallParams[0].ShouldBeEquivalentTo((mockNugetInstaller.InstallCallResult[0], Path.Combine(dotnetRoot, "metadata", "temp", $"{packInfo.Id}-{packInfo.Version}-extracted")));

            var installationRecordPath = Path.Combine(dotnetRoot, "metadata", "workloads", "InstalledPacks", "v1", packInfo.Id, packInfo.Version, version);
            File.Exists(installationRecordPath).Should().BeTrue();

            Directory.Exists(packInfo.Path).Should().BeTrue();
        }

        [Fact]
        public void GivenManagedInstallItCanInstallSingleFilePacks()
        {
            var (dotnetRoot, installer, nugetInstaller) = GetTestInstaller();
            var packInfo = new PackInfo("Xamarin.Android.Sdk", "8.4.7", WorkloadPackKind.Template, Path.Combine(dotnetRoot, "template-packs", "Xamarin.Android.Sdk.8.4.7.nupkg"));
            var version = "6.0.100";
            installer.InstallWorkloadPack(packInfo, new SdkFeatureBand(version));

            (nugetInstaller as MockNuGetPackageDownloader).InstallCallParams.Count.Should().Be(1);
            (nugetInstaller as MockNuGetPackageDownloader).InstallCallParams[0].ShouldBeEquivalentTo((new PackageId(packInfo.Id), new NuGetVersion(packInfo.Version)));
            (nugetInstaller as MockNuGetPackageDownloader).ExtractCallParams.Count.Should().Be(0);

            var installationRecordPath = Path.Combine(dotnetRoot, "metadata", "workloads", "InstalledPacks", "v1", packInfo.Id, packInfo.Version, version);
            File.Exists(installationRecordPath).Should().BeTrue();

            File.Exists(packInfo.Path).Should().BeTrue();
        }

        [Fact]
        public void GivenManagedInstallItDetectsInstalledPacks()
        {
            var (dotnetRoot, installer, nugetInstaller) = GetTestInstaller();
            var packInfo = new PackInfo("Xamarin.Android.Sdk", "8.4.7", WorkloadPackKind.Sdk, Path.Combine(dotnetRoot, "packs", "Xamarin.Android.Sdk", "8.4.7"));
            var version = "6.0.100";

            // Mock installing the pack
            Directory.CreateDirectory(packInfo.Path);

            installer.InstallWorkloadPack(packInfo, new SdkFeatureBand(version));

<<<<<<< HEAD
            _reporter.Lines.Should().Contain(string.Format(LocalizableStrings.WorkloadPackAlreadyInstalledMessage, packInfo.Id, packInfo.Version));
            (nugetInstaller as MockNuGetPackageDownloader).InstallCallParams.Count.Should().Be(0);
=======
            _reporter.Lines.Should().Contain(string.Format(Microsoft.DotNet.Workloads.Workload.Install.LocalizableStrings.WorkloadPackAlreadyInstalledMessage, packInfo.Id, packInfo.Version));
>>>>>>> 61a67bcf
        }

        [Fact]
        public void GivenManagedInstallItCanRollBackInstallFailures()
        {
            var version = "6.0.100";
            var (dotnetRoot, installer, nugetInstaller) = GetTestInstaller(failingInstaller: true);
            var packInfo = new PackInfo("Xamarin.Android.Sdk", "8.4.7", WorkloadPackKind.Sdk, Path.Combine(dotnetRoot, "packs", "Xamarin.Android.Sdk", "8.4.7"));
            
            var exceptionThrown = Assert.Throws<Exception>(() => installer.InstallWorkloadPack(packInfo, new SdkFeatureBand(version)));
            exceptionThrown.Message.Should().Be("Test Failure");
            var failingNugetInstaller = nugetInstaller as FailingNuGetPackageDownloader;
            // Nupkgs should be removed
            Directory.GetFiles(failingNugetInstaller.MockPackageDir).Should().BeEmpty();
            // Packs should be removed
            Directory.Exists(packInfo.Path).Should().BeFalse();
        }

        [Fact]
        public void GivenManagedInstallItCanGarbageCollect()
        {
            var (dotnetRoot, installer, _) = GetTestInstaller();
            var packs = new PackInfo[]
            {
                new PackInfo("Xamarin.Android.Sdk", "8.4.7", WorkloadPackKind.Library, Path.Combine(dotnetRoot, "packs", "Xamarin.Android.Sdk", "8.4.7")),
                new PackInfo("Xamarin.Android.Framework", "8.4", WorkloadPackKind.Framework, Path.Combine(dotnetRoot, "packs", "Xamarin.Android.Framework", "8.4"))
            };
            var sdkVersions = new string[] { "6.0.100", "6.0.300" };

            // Write fake packs
            var installedPacksPath = Path.Combine(dotnetRoot, "metadata", "workloads", "InstalledPacks", "v1");
            foreach (var sdkVersion in sdkVersions)
            {
                foreach (var pack in packs)
                {
                    var packRecordPath = Path.Combine(installedPacksPath, pack.Id, pack.Version, sdkVersion);
                    Directory.CreateDirectory(Path.GetDirectoryName(packRecordPath));
                    File.WriteAllText(packRecordPath, string.Empty);
                    Directory.CreateDirectory(pack.Path);
                }
            }
            // Write fake install record for 6.0.100
            var workloadsRecordPath = Path.Combine(dotnetRoot, "metadata", "workloads", sdkVersions.First(), "InstalledWorkloads");
            Directory.CreateDirectory(workloadsRecordPath);
            File.Create(Path.Combine(workloadsRecordPath, "xamarin-empty-mock"));

            installer.GarbageCollectInstalledWorkloadPacks();

            Directory.EnumerateFileSystemEntries(installedPacksPath)
                .Should()
                .BeEmpty();
            foreach (var pack in packs)
            {
                Directory.Exists(pack.Path)
                    .Should()
                    .BeFalse();
            }
        }

        [Fact]
        public void GivenManagedInstallItDoesNotRemovePacksWithInstallRecords()
        {
            var (dotnetRoot, installer, _) = GetTestInstaller();
            var packs = new PackInfo[]
            {
                new PackInfo("Xamarin.Android.Sdk", "8.4.7", WorkloadPackKind.Library, Path.Combine(dotnetRoot, "packs", "Xamarin.Android.Sdk", "8.4.7")),
                new PackInfo("Xamarin.Android.Framework", "8.4", WorkloadPackKind.Framework, Path.Combine(dotnetRoot, "packs", "Xamarin.Android.Framework", "8.4"))
            };
            var packsToBeGarbageCollected = new PackInfo[]
            {
                new PackInfo("Test.Pack.A", "1.0", WorkloadPackKind.Sdk, Path.Combine(dotnetRoot, "packs", "Test.Pack.A", "1.0")),
                new PackInfo("Test.Pack.B", "2.0", WorkloadPackKind.Framework, Path.Combine(dotnetRoot, "packs", "Test.Pack.B", "2.0")),
            };
            var sdkVersions = new string[] { "6.0.100", "6.0.300" };

            // Write fake packs
            var installedPacksPath = Path.Combine(dotnetRoot, "metadata", "workloads", "InstalledPacks", "v1");
            foreach (var sdkVersion in sdkVersions)
            {
                Directory.CreateDirectory(Path.Combine(dotnetRoot, "metadata", "workloads", sdkVersion, "InstalledWorkloads"));
                foreach (var pack in packs.Concat(packsToBeGarbageCollected))
                {
                    var packRecordPath = Path.Combine(installedPacksPath, pack.Id, pack.Version, sdkVersion);
                    Directory.CreateDirectory(Path.GetDirectoryName(packRecordPath));
                    File.WriteAllText(packRecordPath, string.Empty);
                    Directory.CreateDirectory(pack.Path);
                }
            }
            // Write fake workload install record for 6.0.100
            var installedWorkloadsPath = Path.Combine(dotnetRoot, "metadata", "workloads", sdkVersions.First(), "InstalledWorkloads", "xamarin-android-build");
            File.WriteAllText(installedWorkloadsPath, string.Empty);

            installer.GarbageCollectInstalledWorkloadPacks();

            Directory.EnumerateFileSystemEntries(installedPacksPath)
                .Should()
                .NotBeEmpty();
            foreach (var pack in packs)
            {
                Directory.Exists(pack.Path)
                    .Should()
                    .BeTrue();

                var expectedRecordPath = Path.Combine(installedPacksPath, pack.Id, pack.Version, sdkVersions.First());
                File.Exists(expectedRecordPath)
                    .Should()
                    .BeTrue();
            }

            foreach (var pack in packsToBeGarbageCollected)
            {
                Directory.Exists(pack.Path)
                    .Should()
                    .BeFalse();
            }
        }

        private (string, NetSdkManagedInstaller, INuGetPackageDownloader) GetTestInstaller([CallerMemberName] string testName = "", bool failingInstaller = false, string identifier = "")
        {
            var testDirectory = _testAssetsManager.CreateTestDirectory(testName, identifier: identifier).Path;
            var dotnetRoot = Path.Combine(testDirectory, "dotnet");
            INuGetPackageDownloader nugetInstaller = failingInstaller ? new FailingNuGetPackageDownloader(testDirectory) :  new MockNuGetPackageDownloader(dotnetRoot);
            var workloadResolver = WorkloadResolver.CreateForTests(new MockManifestProvider(new[] { _manifestPath }), new string[] { dotnetRoot });
            var sdkFeatureBand = new SdkFeatureBand("6.0.100");
            return (dotnetRoot, new NetSdkManagedInstaller(_reporter, sdkFeatureBand, workloadResolver, nugetInstaller, dotnetRoot), nugetInstaller);
        }
    }
}<|MERGE_RESOLUTION|>--- conflicted
+++ resolved
@@ -152,12 +152,7 @@
 
             installer.InstallWorkloadPack(packInfo, new SdkFeatureBand(version));
 
-<<<<<<< HEAD
-            _reporter.Lines.Should().Contain(string.Format(LocalizableStrings.WorkloadPackAlreadyInstalledMessage, packInfo.Id, packInfo.Version));
             (nugetInstaller as MockNuGetPackageDownloader).InstallCallParams.Count.Should().Be(0);
-=======
-            _reporter.Lines.Should().Contain(string.Format(Microsoft.DotNet.Workloads.Workload.Install.LocalizableStrings.WorkloadPackAlreadyInstalledMessage, packInfo.Id, packInfo.Version));
->>>>>>> 61a67bcf
         }
 
         [Fact]
