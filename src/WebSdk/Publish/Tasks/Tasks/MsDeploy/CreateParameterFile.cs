--- conflicted
+++ resolved
@@ -106,11 +106,7 @@
             if (parameters != null)
             {
                 System.Collections.Generic.Dictionary<string, Xml.XmlElement> dictionaryLookup
-<<<<<<< HEAD
-                    = new(parameters.GetLength(0), System.StringComparer.OrdinalIgnoreCase);
-=======
-                    = new System.Collections.Generic.Dictionary<string, Xml.XmlElement>(parameters.GetLength(0), StringComparer.OrdinalIgnoreCase);
->>>>>>> 84c1f2c8
+                    = new(parameters.GetLength(0), StringComparer.OrdinalIgnoreCase);
 
                 // we are on purpose to keep the order without optimistic change the Value/Default base on the non-null optimistic
                 System.Collections.Generic.IList<Framework.ITaskItem> items
