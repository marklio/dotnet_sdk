{
  "tools": {
<<<<<<< HEAD
    "dotnet": "6.0.107"
=======
    "dotnet": "6.0.200"
>>>>>>> c2a2869f
  },
  "msbuild-sdks": {
    "Microsoft.Build.CentralPackageVersions": "2.0.1",
    "Microsoft.Build.Traversal": "2.0.2",
    "Microsoft.NET.Sdk.IL": "3.0.0-preview-27107-01",
    "Microsoft.DotNet.Arcade.Sdk": "6.0.0-beta.21304.1",
    "Yarn.MSBuild": "1.15.2"
  }
}<|MERGE_RESOLUTION|>--- conflicted
+++ resolved
@@ -1,10 +1,6 @@
 {
   "tools": {
-<<<<<<< HEAD
-    "dotnet": "6.0.107"
-=======
     "dotnet": "6.0.200"
->>>>>>> c2a2869f
   },
   "msbuild-sdks": {
     "Microsoft.Build.CentralPackageVersions": "2.0.1",
