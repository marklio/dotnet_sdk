{
  "version": "1.0.0-preview3-*",
  "buildOptions": {
    "emitEntryPoint": true,
    "copyToOutput": {
      "include": ["RunCsc.sh", "RunCsc.cmd"]
    }
  },
  "publishOptions": {
    "include": ["RunCsc.sh", "RunCsc.cmd"]
  },
  "dependencies": {
    "Microsoft.NETCore.App": {
      "type": "platform",
      "version": "1.0.1"
    },
    "tool_csc": "1.0.0-preview3-*",
    "dotnet": "1.0.0-preview3-*",
    "tool_nuget": "1.0.0-preview3-*",
    "tool_msbuild": "1.0.0-preview3-*",

    "Microsoft.Build.Runtime": "15.1.316-preview5",
    "Microsoft.CodeAnalysis.Build.Tasks": "2.0.0-beta6-60922-08",
    "System.Runtime.Serialization.Xml": "4.1.1",
<<<<<<< HEAD
    "NuGet.Build.Tasks": "3.6.0-rc-1954",
    "Microsoft.TestPlatform.CLI": "15.0.0-preview-20161005-01",
    "Microsoft.TestPlatform.Build": "15.0.0-preview-20161005-01"
=======
    "NuGet.Build.Tasks": "3.6.0-rc-1979",
    "Microsoft.TestPlatform.CLI": "15.0.0-preview-20160915-01"
>>>>>>> 2786be5b
  },
  "frameworks": {
    "netcoreapp1.0": {
      "imports": [
        "dnxcore50",
        "netstandardapp1.5",
        "portable-net45+win8",
        "portable-net45+wp80+win8+wpa81+dnxcore50"
      ]
    }
  }
}<|MERGE_RESOLUTION|>--- conflicted
+++ resolved
@@ -22,14 +22,9 @@
     "Microsoft.Build.Runtime": "15.1.316-preview5",
     "Microsoft.CodeAnalysis.Build.Tasks": "2.0.0-beta6-60922-08",
     "System.Runtime.Serialization.Xml": "4.1.1",
-<<<<<<< HEAD
-    "NuGet.Build.Tasks": "3.6.0-rc-1954",
+    "NuGet.Build.Tasks": "3.6.0-rc-1979",
     "Microsoft.TestPlatform.CLI": "15.0.0-preview-20161005-01",
     "Microsoft.TestPlatform.Build": "15.0.0-preview-20161005-01"
-=======
-    "NuGet.Build.Tasks": "3.6.0-rc-1979",
-    "Microsoft.TestPlatform.CLI": "15.0.0-preview-20160915-01"
->>>>>>> 2786be5b
   },
   "frameworks": {
     "netcoreapp1.0": {
