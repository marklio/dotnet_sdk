<Project Sdk="Microsoft.NET.Sdk">

  <PropertyGroup>
    <OutputType>Exe</OutputType>
<<<<<<< HEAD
    <TargetFrameworks>netcoreapp3.1;net462</TargetFrameworks>
=======
    <TargetFrameworks>$(CurrentTargetFramework);net461</TargetFrameworks>
>>>>>>> fc8b78c1
  </PropertyGroup>

    <ItemGroup>
    <ProjectReference Include="..\TestLibrary\TestLibrary.csproj" />
  </ItemGroup>

</Project><|MERGE_RESOLUTION|>--- conflicted
+++ resolved
@@ -2,11 +2,7 @@
 
   <PropertyGroup>
     <OutputType>Exe</OutputType>
-<<<<<<< HEAD
-    <TargetFrameworks>netcoreapp3.1;net462</TargetFrameworks>
-=======
-    <TargetFrameworks>$(CurrentTargetFramework);net461</TargetFrameworks>
->>>>>>> fc8b78c1
+    <TargetFrameworks>$(CurrentTargetFramework);net462</TargetFrameworks>
   </PropertyGroup>
 
     <ItemGroup>
