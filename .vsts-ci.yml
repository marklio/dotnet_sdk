--- conflicted
+++ resolved
@@ -6,12 +6,8 @@
   ${{ if eq(variables['System.TeamProject'], 'public') }}:
     PB_PublishBlobFeedKey:
     PB_PublishBlobFeedUrl:
-<<<<<<< HEAD
+    _DotNetPublishToBlobFeed: false
   ${{ if ne(variables['System.TeamProject'], 'public') }}:
-=======
-    _DotNetPublishToBlobFeed: false
-  ${{ if ne(variables['Build.Reason'], 'PullRequest') }}:
->>>>>>> 381f845b
     PB_PublishBlobFeedUrl: https://dotnetfeed.blob.core.windows.net/dotnet-core/index.json
     _DotNetPublishToBlobFeed: true
 
