--- conflicted
+++ resolved
@@ -1,15 +1,6 @@
 <?xml version="1.0" encoding="utf-8"?>
 <Dependencies>
   <ProductDependencies>
-<<<<<<< HEAD
-    <Dependency Name="Microsoft.TemplateEngine.Abstractions" Version="7.0.310">
-      <Uri>https://github.com/dotnet/templating</Uri>
-      <Sha>517ad939809038f483e9637cbb372b781cbea3d4</Sha>
-    </Dependency>
-    <Dependency Name="Microsoft.TemplateEngine.Mocks" Version="7.0.310-servicing.23517.12">
-      <Uri>https://github.com/dotnet/templating</Uri>
-      <Sha>517ad939809038f483e9637cbb372b781cbea3d4</Sha>
-=======
     <Dependency Name="Microsoft.TemplateEngine.Abstractions" Version="7.0.403">
       <Uri>https://github.com/dotnet/templating</Uri>
       <Sha>e75d461711c4ad46f751eccc85d98a0e1f026573</Sha>
@@ -17,7 +8,6 @@
     <Dependency Name="Microsoft.TemplateEngine.Mocks" Version="7.0.403-servicing.true.23517.14">
       <Uri>https://github.com/dotnet/templating</Uri>
       <Sha>e75d461711c4ad46f751eccc85d98a0e1f026573</Sha>
->>>>>>> 7df9e9d2
       <SourceBuild RepoName="templating" ManagedOnly="true" />
     </Dependency>
     <Dependency Name="Microsoft.NETCore.App.Ref" Version="7.0.12">
@@ -77,15 +67,9 @@
       <Sha>67d3bb96b714d8f17d87876cc9f4afbe83afcf49</Sha>
       <SourceBuild RepoName="fsharp" ManagedOnly="true" />
     </Dependency>
-<<<<<<< HEAD
-    <Dependency Name="dotnet-format" Version="7.3.441803">
-      <Uri>https://github.com/dotnet/format</Uri>
-      <Sha>bcf9a5e237f9cc7263e971b5adc20ad046f89b90</Sha>
-=======
     <Dependency Name="dotnet-format" Version="7.4.441804">
       <Uri>https://github.com/dotnet/format</Uri>
       <Sha>8e2abaad6e42bb4075f081f710f75931912fc68d</Sha>
->>>>>>> 7df9e9d2
       <SourceBuildTarball RepoName="format" ManagedOnly="true" />
     </Dependency>
     <Dependency Name="Microsoft.Net.Compilers.Toolset" Version="4.7.0-3.23517.17">
@@ -325,15 +309,9 @@
       <Sha>740189d758fb3bbdc118c5b6171ef1a7351a8c44</Sha>
       <SourceBuild RepoName="xliff-tasks" ManagedOnly="true" />
     </Dependency>
-<<<<<<< HEAD
-    <Dependency Name="Microsoft.TemplateEngine.TestHelper" Version="7.0.310-servicing.23517.12">
-      <Uri>https://github.com/dotnet/templating</Uri>
-      <Sha>517ad939809038f483e9637cbb372b781cbea3d4</Sha>
-=======
     <Dependency Name="Microsoft.TemplateEngine.TestHelper" Version="7.0.403-servicing.true.23517.14">
       <Uri>https://github.com/dotnet/templating</Uri>
       <Sha>e75d461711c4ad46f751eccc85d98a0e1f026573</Sha>
->>>>>>> 7df9e9d2
     </Dependency>
   </ToolsetDependencies>
 </Dependencies>