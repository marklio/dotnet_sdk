<?xml version="1.0" encoding="utf-8"?>
<Dependencies>
  <ProductDependencies>
<<<<<<< HEAD
    <Dependency Name="Microsoft.Bcl.AsyncInterfaces" Version="9.0.0-preview.2.24111.9">
      <Uri>https://github.com/dotnet/runtime</Uri>
      <Sha>9699f39112b2aea89a05a74199baf9049db85537</Sha>
    </Dependency>

    <Dependency Name="Microsoft.TemplateEngine.Abstractions" Version="9.0.100-preview.2.24119.1">
=======
    <Dependency Name="Microsoft.TemplateEngine.Abstractions" Version="9.0.100-preview.2.24120.7">
>>>>>>> 96b291f9
      <Uri>https://github.com/dotnet/templating</Uri>
      <Sha>1a471b9eebae68a24cbf7d32e5e9b1a23487d9a0</Sha>
    </Dependency>
    <Dependency Name="Microsoft.TemplateEngine.Mocks" Version="9.0.100-preview.2.24120.7">
      <Uri>https://github.com/dotnet/templating</Uri>
      <Sha>1a471b9eebae68a24cbf7d32e5e9b1a23487d9a0</Sha>
    </Dependency>
    <!-- Intermediate is necessary for source build. -->
    <Dependency Name="Microsoft.SourceBuild.Intermediate.templating" Version="9.0.100-preview.2.24120.7">
      <Uri>https://github.com/dotnet/templating</Uri>
      <Sha>1a471b9eebae68a24cbf7d32e5e9b1a23487d9a0</Sha>
      <SourceBuild RepoName="templating" ManagedOnly="true" />
    </Dependency>
    <Dependency Name="Microsoft.NETCore.App.Ref" Version="9.0.0-preview.2.24120.11">
      <Uri>https://github.com/dotnet/runtime</Uri>
      <Sha>1b1d26ac74e374309fb101382026ba0480d3821d</Sha>
    </Dependency>
    <Dependency Name="VS.Redist.Common.NetCore.SharedFramework.x64.9.0" Version="9.0.0-preview.2.24120.11">
      <Uri>https://github.com/dotnet/runtime</Uri>
      <Sha>1b1d26ac74e374309fb101382026ba0480d3821d</Sha>
    </Dependency>
    <Dependency Name="VS.Redist.Common.NetCore.TargetingPack.x64.9.0" Version="9.0.0-preview.2.24120.11">
      <Uri>https://github.com/dotnet/runtime</Uri>
      <Sha>1b1d26ac74e374309fb101382026ba0480d3821d</Sha>
    </Dependency>
    <Dependency Name="Microsoft.NETCore.App.Runtime.win-x64" Version="9.0.0-preview.2.24120.11">
      <Uri>https://github.com/dotnet/runtime</Uri>
      <Sha>1b1d26ac74e374309fb101382026ba0480d3821d</Sha>
    </Dependency>
    <Dependency Name="Microsoft.NETCore.App.Host.win-x64" Version="9.0.0-preview.2.24120.11">
      <Uri>https://github.com/dotnet/runtime</Uri>
      <Sha>1b1d26ac74e374309fb101382026ba0480d3821d</Sha>
    </Dependency>
    <Dependency Name="Microsoft.NETCore.Platforms" Version="9.0.0-preview.2.24120.11">
      <Uri>https://github.com/dotnet/runtime</Uri>
      <Sha>1b1d26ac74e374309fb101382026ba0480d3821d</Sha>
    </Dependency>
    <Dependency Name="Microsoft.NET.HostModel" Version="9.0.0-preview.2.24120.11">
      <Uri>https://github.com/dotnet/runtime</Uri>
      <Sha>1b1d26ac74e374309fb101382026ba0480d3821d</Sha>
    </Dependency>
    <Dependency Name="Microsoft.Extensions.DependencyModel" Version="9.0.0-preview.2.24120.11">
      <Uri>https://github.com/dotnet/runtime</Uri>
      <Sha>1b1d26ac74e374309fb101382026ba0480d3821d</Sha>
    </Dependency>
    <!-- Intermediate is necessary for source build. -->
    <Dependency Name="Microsoft.SourceBuild.Intermediate.runtime.linux-x64" Version="9.0.0-preview.2.24120.11">
      <Uri>https://github.com/dotnet/runtime</Uri>
      <Sha>1b1d26ac74e374309fb101382026ba0480d3821d</Sha>
      <SourceBuild RepoName="runtime" ManagedOnly="false" />
    </Dependency>
    <Dependency Name="Microsoft.NET.Workload.Emscripten.Current.Manifest-9.0.100.Transport" Version="9.0.0-preview.2.24114.5" CoherentParentDependency="Microsoft.NETCore.App.Runtime.win-x64">
      <Uri>https://github.com/dotnet/emsdk</Uri>
      <Sha>8afd92448d03a80001c9cac5f2acb53b336263a4</Sha>
    </Dependency>
    <!-- Intermediate is necessary for source build. -->
    <Dependency Name="Microsoft.SourceBuild.Intermediate.emsdk" Version="9.0.0-preview.2.24114.5" CoherentParentDependency="Microsoft.NETCore.App.Runtime.win-x64">
      <Uri>https://github.com/dotnet/emsdk</Uri>
      <Sha>8afd92448d03a80001c9cac5f2acb53b336263a4</Sha>
      <SourceBuild RepoName="emsdk" ManagedOnly="true" />
    </Dependency>
    <Dependency Name="Microsoft.Build" Version="17.10.0-preview-24120-06">
      <Uri>https://github.com/dotnet/msbuild</Uri>
      <Sha>aa5b55280b9e4ba92aaf39a650b94227a44bf834</Sha>
    </Dependency>
    <Dependency Name="Microsoft.Build.Localization" Version="17.10.0-preview-24120-06">
      <Uri>https://github.com/dotnet/msbuild</Uri>
      <Sha>aa5b55280b9e4ba92aaf39a650b94227a44bf834</Sha>
    </Dependency>
    <!-- Intermediate is necessary for source build. -->
    <Dependency Name="Microsoft.SourceBuild.Intermediate.msbuild" Version="17.10.0-preview-24120-06">
      <Uri>https://github.com/dotnet/msbuild</Uri>
      <Sha>aa5b55280b9e4ba92aaf39a650b94227a44bf834</Sha>
      <SourceBuild RepoName="msbuild" ManagedOnly="true" />
    </Dependency>
    <Dependency Name="Microsoft.FSharp.Compiler" Version="12.8.300-beta.24120.1">
      <Uri>https://github.com/dotnet/fsharp</Uri>
      <Sha>f2a6810476e1b589bcf56eb5f377c5214c509bc6</Sha>
    </Dependency>
    <!-- Intermediate is necessary for source build. -->
    <Dependency Name="Microsoft.SourceBuild.Intermediate.fsharp" Version="8.0.300-beta.24120.1">
      <Uri>https://github.com/dotnet/fsharp</Uri>
      <Sha>f2a6810476e1b589bcf56eb5f377c5214c509bc6</Sha>
      <SourceBuild RepoName="fsharp" ManagedOnly="true" />
    </Dependency>
    <Dependency Name="dotnet-format" Version="9.0.511902">
      <Uri>https://github.com/dotnet/format</Uri>
      <Sha>642934d511abb9916d7da0d118a7357d35d4f2cb</Sha>
    </Dependency>
    <!-- Intermediate is necessary for source build. -->
    <Dependency Name="Microsoft.SourceBuild.Intermediate.format" Version="9.0.511902">
      <Uri>https://github.com/dotnet/format</Uri>
      <Sha>642934d511abb9916d7da0d118a7357d35d4f2cb</Sha>
      <SourceBuild RepoName="format" ManagedOnly="true" />
    </Dependency>
    <Dependency Name="Microsoft.Net.Compilers.Toolset" Version="4.10.0-2.24120.7">
      <Uri>https://github.com/dotnet/roslyn</Uri>
      <Sha>fb78dcb1e08e073f2e13631d583f51c05c64c4d9</Sha>
    </Dependency>
    <!-- Intermediate is necessary for source build. -->
    <Dependency Name="Microsoft.SourceBuild.Intermediate.roslyn" Version="4.10.0-2.24120.7">
      <Uri>https://github.com/dotnet/roslyn</Uri>
      <Sha>fb78dcb1e08e073f2e13631d583f51c05c64c4d9</Sha>
      <SourceBuild RepoName="roslyn" ManagedOnly="true" />
    </Dependency>
    <Dependency Name="Microsoft.CodeAnalysis" Version="4.10.0-2.24120.7">
      <Uri>https://github.com/dotnet/roslyn</Uri>
      <Sha>fb78dcb1e08e073f2e13631d583f51c05c64c4d9</Sha>
    </Dependency>
    <Dependency Name="Microsoft.CodeAnalysis.CSharp" Version="4.10.0-2.24120.7">
      <Uri>https://github.com/dotnet/roslyn</Uri>
      <Sha>fb78dcb1e08e073f2e13631d583f51c05c64c4d9</Sha>
    </Dependency>
    <Dependency Name="Microsoft.CodeAnalysis.CSharp.CodeStyle" Version="4.10.0-2.24120.7">
      <Uri>https://github.com/dotnet/roslyn</Uri>
      <Sha>fb78dcb1e08e073f2e13631d583f51c05c64c4d9</Sha>
    </Dependency>
    <Dependency Name="Microsoft.CodeAnalysis.CSharp.Features" Version="4.10.0-2.24120.7">
      <Uri>https://github.com/dotnet/roslyn</Uri>
      <Sha>fb78dcb1e08e073f2e13631d583f51c05c64c4d9</Sha>
    </Dependency>
    <Dependency Name="Microsoft.CodeAnalysis.CSharp.Workspaces" Version="4.10.0-2.24120.7">
      <Uri>https://github.com/dotnet/roslyn</Uri>
      <Sha>fb78dcb1e08e073f2e13631d583f51c05c64c4d9</Sha>
    </Dependency>
    <Dependency Name="Microsoft.CodeAnalysis.Workspaces.MSBuild" Version="4.10.0-2.24120.7">
      <Uri>https://github.com/dotnet/roslyn</Uri>
      <Sha>fb78dcb1e08e073f2e13631d583f51c05c64c4d9</Sha>
    </Dependency>
    <Dependency Name="Microsoft.AspNetCore.DeveloperCertificates.XPlat" Version="9.0.0-preview.2.24120.6">
      <Uri>https://github.com/dotnet/aspnetcore</Uri>
      <Sha>f26b79eb34d13648bedc5ec98e2151f8c55db978</Sha>
    </Dependency>
    <Dependency Name="Microsoft.AspNetCore.TestHost" Version="9.0.0-preview.2.24120.6">
      <Uri>https://github.com/dotnet/aspnetcore</Uri>
      <Sha>f26b79eb34d13648bedc5ec98e2151f8c55db978</Sha>
    </Dependency>
    <Dependency Name="Microsoft.Build.NuGetSdkResolver" Version="6.10.0-preview.2.32">
      <Uri>https://github.com/nuget/nuget.client</Uri>
      <Sha>8b658e2eee6391936887b9fd1b39f7918d16a9cb</Sha>
    </Dependency>
    <Dependency Name="NuGet.Build.Tasks" Version="6.10.0-preview.2.32">
      <Uri>https://github.com/nuget/nuget.client</Uri>
      <Sha>8b658e2eee6391936887b9fd1b39f7918d16a9cb</Sha>
    </Dependency>
    <Dependency Name="NuGet.Build.Tasks.Console" Version="6.10.0-preview.2.32">
      <Uri>https://github.com/nuget/nuget.client</Uri>
      <Sha>8b658e2eee6391936887b9fd1b39f7918d16a9cb</Sha>
    </Dependency>
    <Dependency Name="NuGet.Build.Tasks.Pack" Version="6.10.0-preview.2.32">
      <Uri>https://github.com/nuget/nuget.client</Uri>
      <Sha>8b658e2eee6391936887b9fd1b39f7918d16a9cb</Sha>
    </Dependency>
    <Dependency Name="NuGet.Commands" Version="6.10.0-preview.2.32">
      <Uri>https://github.com/nuget/nuget.client</Uri>
      <Sha>8b658e2eee6391936887b9fd1b39f7918d16a9cb</Sha>
    </Dependency>
    <Dependency Name="NuGet.CommandLine.XPlat" Version="6.10.0-preview.2.32">
      <Uri>https://github.com/nuget/nuget.client</Uri>
      <Sha>8b658e2eee6391936887b9fd1b39f7918d16a9cb</Sha>
    </Dependency>
    <Dependency Name="NuGet.Common" Version="6.10.0-preview.2.32">
      <Uri>https://github.com/nuget/nuget.client</Uri>
      <Sha>8b658e2eee6391936887b9fd1b39f7918d16a9cb</Sha>
    </Dependency>
    <Dependency Name="NuGet.Configuration" Version="6.10.0-preview.2.32">
      <Uri>https://github.com/nuget/nuget.client</Uri>
      <Sha>8b658e2eee6391936887b9fd1b39f7918d16a9cb</Sha>
    </Dependency>
    <Dependency Name="NuGet.Credentials" Version="6.10.0-preview.2.32">
      <Uri>https://github.com/nuget/nuget.client</Uri>
      <Sha>8b658e2eee6391936887b9fd1b39f7918d16a9cb</Sha>
    </Dependency>
    <Dependency Name="NuGet.DependencyResolver.Core" Version="6.10.0-preview.2.32">
      <Uri>https://github.com/nuget/nuget.client</Uri>
      <Sha>8b658e2eee6391936887b9fd1b39f7918d16a9cb</Sha>
    </Dependency>
    <Dependency Name="NuGet.Frameworks" Version="6.10.0-preview.2.32">
      <Uri>https://github.com/nuget/nuget.client</Uri>
      <Sha>8b658e2eee6391936887b9fd1b39f7918d16a9cb</Sha>
    </Dependency>
    <Dependency Name="NuGet.LibraryModel" Version="6.10.0-preview.2.32">
      <Uri>https://github.com/nuget/nuget.client</Uri>
      <Sha>8b658e2eee6391936887b9fd1b39f7918d16a9cb</Sha>
    </Dependency>
    <Dependency Name="NuGet.ProjectModel" Version="6.10.0-preview.2.32">
      <Uri>https://github.com/nuget/nuget.client</Uri>
      <Sha>8b658e2eee6391936887b9fd1b39f7918d16a9cb</Sha>
    </Dependency>
    <Dependency Name="NuGet.Protocol" Version="6.10.0-preview.2.32">
      <Uri>https://github.com/nuget/nuget.client</Uri>
      <Sha>8b658e2eee6391936887b9fd1b39f7918d16a9cb</Sha>
    </Dependency>
    <Dependency Name="NuGet.Packaging" Version="6.10.0-preview.2.32">
      <Uri>https://github.com/nuget/nuget.client</Uri>
      <Sha>8b658e2eee6391936887b9fd1b39f7918d16a9cb</Sha>
    </Dependency>
    <Dependency Name="NuGet.Versioning" Version="6.10.0-preview.2.32">
      <Uri>https://github.com/nuget/nuget.client</Uri>
      <Sha>8b658e2eee6391936887b9fd1b39f7918d16a9cb</Sha>
    </Dependency>
    <Dependency Name="Microsoft.NET.Test.Sdk" Version="17.10.0-preview-24119-01">
      <Uri>https://github.com/microsoft/vstest</Uri>
      <Sha>c13b1f9b2bb6acbb9785de003be3d9ace33c9d7c</Sha>
    </Dependency>
    <Dependency Name="Microsoft.TestPlatform.CLI" Version="17.10.0-preview-24119-01">
      <Uri>https://github.com/microsoft/vstest</Uri>
      <Sha>c13b1f9b2bb6acbb9785de003be3d9ace33c9d7c</Sha>
    </Dependency>
    <Dependency Name="Microsoft.TestPlatform.Build" Version="17.10.0-preview-24119-01">
      <Uri>https://github.com/microsoft/vstest</Uri>
      <Sha>c13b1f9b2bb6acbb9785de003be3d9ace33c9d7c</Sha>
    </Dependency>
    <!-- Intermediate is necessary for source build. -->
    <Dependency Name="Microsoft.SourceBuild.Intermediate.vstest" Version="17.10.0-preview-24119-01">
      <Uri>https://github.com/microsoft/vstest</Uri>
      <Sha>c13b1f9b2bb6acbb9785de003be3d9ace33c9d7c</Sha>
      <SourceBuild RepoName="vstest" ManagedOnly="true" />
    </Dependency>
    <Dependency Name="Microsoft.NET.ILLink.Tasks" Version="9.0.0-preview.2.24120.11">
      <Uri>https://github.com/dotnet/runtime</Uri>
      <Sha>1b1d26ac74e374309fb101382026ba0480d3821d</Sha>
    </Dependency>
    <Dependency Name="System.CodeDom" Version="9.0.0-preview.2.24120.11">
      <Uri>https://github.com/dotnet/runtime</Uri>
      <Sha>1b1d26ac74e374309fb101382026ba0480d3821d</Sha>
    </Dependency>
    <Dependency Name="System.Security.Cryptography.ProtectedData" Version="9.0.0-preview.2.24120.11">
      <Uri>https://github.com/dotnet/runtime</Uri>
      <Sha>1b1d26ac74e374309fb101382026ba0480d3821d</Sha>
    </Dependency>
    <Dependency Name="System.Text.Encoding.CodePages" Version="9.0.0-preview.2.24120.11">
      <Uri>https://github.com/dotnet/runtime</Uri>
      <Sha>1b1d26ac74e374309fb101382026ba0480d3821d</Sha>
    </Dependency>
    <Dependency Name="System.Resources.Extensions" Version="9.0.0-preview.2.24120.11">
      <Uri>https://github.com/dotnet/runtime</Uri>
      <Sha>1b1d26ac74e374309fb101382026ba0480d3821d</Sha>
    </Dependency>
    <Dependency Name="Microsoft.WindowsDesktop.App.Runtime.win-x64" Version="9.0.0-preview.2.24120.1">
      <Uri>https://github.com/dotnet/windowsdesktop</Uri>
      <Sha>e856cdde17d1462592ee96ebac7dbaa7d1763ba1</Sha>
      <SourceBuildTarball RepoName="windowsdesktop" ManagedOnly="true" />
    </Dependency>
    <Dependency Name="VS.Redist.Common.WindowsDesktop.SharedFramework.x64.9.0" Version="9.0.0-preview.2.24120.1">
      <Uri>https://github.com/dotnet/windowsdesktop</Uri>
      <Sha>e856cdde17d1462592ee96ebac7dbaa7d1763ba1</Sha>
    </Dependency>
    <Dependency Name="Microsoft.WindowsDesktop.App.Ref" Version="9.0.0-preview.2.24120.1">
      <Uri>https://github.com/dotnet/windowsdesktop</Uri>
      <Sha>e856cdde17d1462592ee96ebac7dbaa7d1763ba1</Sha>
    </Dependency>
    <Dependency Name="VS.Redist.Common.WindowsDesktop.TargetingPack.x64.9.0" Version="9.0.0-preview.2.24120.1">
      <Uri>https://github.com/dotnet/windowsdesktop</Uri>
      <Sha>e856cdde17d1462592ee96ebac7dbaa7d1763ba1</Sha>
    </Dependency>
    <Dependency Name="Microsoft.NET.Sdk.WindowsDesktop" Version="9.0.0-preview.2.24119.1" CoherentParentDependency="Microsoft.WindowsDesktop.App.Ref">
      <Uri>https://github.com/dotnet/wpf</Uri>
      <Sha>1b673503bc443f8272c50c4c14493fadb08a376f</Sha>
    </Dependency>
    <Dependency Name="System.Drawing.Common" Version="8.0.0">
      <Uri>https://github.com/dotnet/winforms</Uri>
      <Sha>e4ede9b8979b9d2b1b1d4383f30a791414f0625b</Sha>
    </Dependency>
    <Dependency Name="Microsoft.AspNetCore.App.Ref" Version="9.0.0-preview.2.24120.6">
      <Uri>https://github.com/dotnet/aspnetcore</Uri>
      <Sha>f26b79eb34d13648bedc5ec98e2151f8c55db978</Sha>
    </Dependency>
    <Dependency Name="Microsoft.AspNetCore.App.Ref.Internal" Version="9.0.0-preview.2.24120.6">
      <Uri>https://github.com/dotnet/aspnetcore</Uri>
      <Sha>f26b79eb34d13648bedc5ec98e2151f8c55db978</Sha>
    </Dependency>
    <Dependency Name="Microsoft.AspNetCore.App.Runtime.win-x64" Version="9.0.0-preview.2.24120.6">
      <Uri>https://github.com/dotnet/aspnetcore</Uri>
      <Sha>f26b79eb34d13648bedc5ec98e2151f8c55db978</Sha>
    </Dependency>
    <Dependency Name="VS.Redist.Common.AspNetCore.SharedFramework.x64.9.0" Version="9.0.0-preview.2.24120.6">
      <Uri>https://github.com/dotnet/aspnetcore</Uri>
      <Sha>f26b79eb34d13648bedc5ec98e2151f8c55db978</Sha>
    </Dependency>
    <Dependency Name="dotnet-dev-certs" Version="9.0.0-preview.2.24120.6">
      <Uri>https://github.com/dotnet/aspnetcore</Uri>
      <Sha>f26b79eb34d13648bedc5ec98e2151f8c55db978</Sha>
    </Dependency>
    <Dependency Name="dotnet-user-jwts" Version="9.0.0-preview.2.24120.6">
      <Uri>https://github.com/dotnet/aspnetcore</Uri>
      <Sha>f26b79eb34d13648bedc5ec98e2151f8c55db978</Sha>
    </Dependency>
    <Dependency Name="dotnet-user-secrets" Version="9.0.0-preview.2.24120.6">
      <Uri>https://github.com/dotnet/aspnetcore</Uri>
      <Sha>f26b79eb34d13648bedc5ec98e2151f8c55db978</Sha>
    </Dependency>
    <Dependency Name="Microsoft.AspNetCore.Analyzers" Version="9.0.0-preview.2.24120.6">
      <Uri>https://github.com/dotnet/aspnetcore</Uri>
      <Sha>f26b79eb34d13648bedc5ec98e2151f8c55db978</Sha>
    </Dependency>
    <Dependency Name="Microsoft.AspNetCore.Components.SdkAnalyzers" Version="9.0.0-preview.2.24120.6">
      <Uri>https://github.com/dotnet/aspnetcore</Uri>
      <Sha>f26b79eb34d13648bedc5ec98e2151f8c55db978</Sha>
    </Dependency>
    <Dependency Name="Microsoft.AspNetCore.Mvc.Analyzers" Version="9.0.0-preview.2.24120.6">
      <Uri>https://github.com/dotnet/aspnetcore</Uri>
      <Sha>f26b79eb34d13648bedc5ec98e2151f8c55db978</Sha>
    </Dependency>
    <Dependency Name="Microsoft.AspNetCore.Mvc.Api.Analyzers" Version="9.0.0-preview.2.24120.6">
      <Uri>https://github.com/dotnet/aspnetcore</Uri>
      <Sha>f26b79eb34d13648bedc5ec98e2151f8c55db978</Sha>
    </Dependency>
    <!-- Intermediate is necessary for source build. -->
    <Dependency Name="Microsoft.SourceBuild.Intermediate.aspnetcore" Version="9.0.0-preview.2.24120.6">
      <Uri>https://github.com/dotnet/aspnetcore</Uri>
      <Sha>f26b79eb34d13648bedc5ec98e2151f8c55db978</Sha>
      <SourceBuild RepoName="aspnetcore" ManagedOnly="true" />
    </Dependency>
    <Dependency Name="Microsoft.CodeAnalysis.Razor.Tooling.Internal" Version="7.0.0-preview.24120.8">
      <Uri>https://github.com/dotnet/razor</Uri>
      <Sha>67bd8253e308d06bf249a02911d06317d5d7b5b9</Sha>
    </Dependency>
    <Dependency Name="Microsoft.AspNetCore.Mvc.Razor.Extensions.Tooling.Internal" Version="7.0.0-preview.24120.8">
      <Uri>https://github.com/dotnet/razor</Uri>
      <Sha>67bd8253e308d06bf249a02911d06317d5d7b5b9</Sha>
    </Dependency>
    <Dependency Name="Microsoft.NET.Sdk.Razor.SourceGenerators.Transport" Version="7.0.0-preview.24120.8">
      <Uri>https://github.com/dotnet/razor</Uri>
      <Sha>67bd8253e308d06bf249a02911d06317d5d7b5b9</Sha>
    </Dependency>
    <!-- Intermediate is necessary for source build. -->
    <Dependency Name="Microsoft.SourceBuild.Intermediate.razor" Version="7.0.0-preview.24120.8">
      <Uri>https://github.com/dotnet/razor</Uri>
      <Sha>67bd8253e308d06bf249a02911d06317d5d7b5b9</Sha>
      <SourceBuild RepoName="razor" ManagedOnly="true" />
    </Dependency>
    <Dependency Name="Microsoft.Extensions.FileProviders.Embedded" Version="9.0.0-preview.2.24120.6">
      <Uri>https://github.com/dotnet/aspnetcore</Uri>
      <Sha>f26b79eb34d13648bedc5ec98e2151f8c55db978</Sha>
    </Dependency>
    <Dependency Name="Microsoft.AspNetCore.Authorization" Version="9.0.0-preview.2.24120.6">
      <Uri>https://github.com/dotnet/aspnetcore</Uri>
      <Sha>f26b79eb34d13648bedc5ec98e2151f8c55db978</Sha>
    </Dependency>
    <Dependency Name="Microsoft.AspNetCore.Components.Web" Version="9.0.0-preview.2.24120.6">
      <Uri>https://github.com/dotnet/aspnetcore</Uri>
      <Sha>f26b79eb34d13648bedc5ec98e2151f8c55db978</Sha>
    </Dependency>
    <Dependency Name="Microsoft.JSInterop" Version="9.0.0-preview.2.24120.6">
      <Uri>https://github.com/dotnet/aspnetcore</Uri>
      <Sha>f26b79eb34d13648bedc5ec98e2151f8c55db978</Sha>
    </Dependency>
    <Dependency Name="Microsoft.Web.Xdt" Version="9.0.0-preview.24119.2">
      <Uri>https://github.com/dotnet/xdt</Uri>
      <Sha>3ae12c7ded587740bb113b453b5a738c5017681d</Sha>
    </Dependency>
    <!-- Intermediate is necessary for source build. -->
    <Dependency Name="Microsoft.SourceBuild.Intermediate.xdt" Version="9.0.0-preview.24119.2">
      <Uri>https://github.com/dotnet/xdt</Uri>
      <Sha>3ae12c7ded587740bb113b453b5a738c5017681d</Sha>
      <SourceBuild RepoName="xdt" ManagedOnly="true" />
    </Dependency>
    <Dependency Name="Microsoft.CodeAnalysis.NetAnalyzers" Version="9.0.0-preview.24117.1">
      <Uri>https://github.com/dotnet/roslyn-analyzers</Uri>
      <Sha>ab13ac75d1195a27e3cf7fb990fc3a51615caa95</Sha>
    </Dependency>
    <Dependency Name="Microsoft.CodeAnalysis.PublicApiAnalyzers" Version="3.11.0-beta1.24117.1">
      <Uri>https://github.com/dotnet/roslyn-analyzers</Uri>
      <Sha>ab13ac75d1195a27e3cf7fb990fc3a51615caa95</Sha>
    </Dependency>
    <!-- Intermediate is necessary for source build. -->
    <Dependency Name="Microsoft.SourceBuild.Intermediate.roslyn-analyzers" Version="3.11.0-beta1.24117.1">
      <Uri>https://github.com/dotnet/roslyn-analyzers</Uri>
      <Sha>ab13ac75d1195a27e3cf7fb990fc3a51615caa95</Sha>
      <SourceBuild RepoName="roslyn-analyzers" ManagedOnly="true" />
    </Dependency>
    <Dependency Name="System.CommandLine" Version="2.0.0-beta4.24112.1">
      <Uri>https://github.com/dotnet/command-line-api</Uri>
      <Sha>e9ac4ff4293cf853f3d07eb9e747aef27f5be965</Sha>
    </Dependency>
    <Dependency Name="System.CommandLine.Rendering" Version="0.4.0-alpha.24112.1">
      <Uri>https://github.com/dotnet/command-line-api</Uri>
      <Sha>e9ac4ff4293cf853f3d07eb9e747aef27f5be965</Sha>
    </Dependency>
    <!-- Microsoft.CodeAnalysis.Workspaces.MSBuild transitively references M.Bcl.AsyncInterfaces.
         Adding an explicit dependency to make sure the latest version is used instead of the SBRP
         one under source build. -->
    <!-- Necessary for source-build. This allows the live version of the package to be used by source-build. -->
    <Dependency Name="Microsoft.Build.Tasks.Core" Version="17.7.2">
      <Uri>https://github.com/dotnet/msbuild</Uri>
      <Sha>d6990bcfaf520c0d215a194fad0617f7efad68b4</Sha>
    </Dependency>
    <!-- Necessary for source-build. This allows the live version of the package to be used by source-build. -->
    <Dependency Name="Microsoft.Build" Version="17.7.2">
      <Uri>https://github.com/dotnet/msbuild</Uri>
      <Sha>d6990bcfaf520c0d215a194fad0617f7efad68b4</Sha>
    </Dependency>
    <Dependency Name="Microsoft.Build.Framework" Version="17.7.2">
      <Uri>https://github.com/dotnet/msbuild</Uri>
      <Sha>d6990bcfaf520c0d215a194fad0617f7efad68b4</Sha>
    </Dependency>
    <Dependency Name="Microsoft.Build.Tasks.Core" Version="17.7.2">
      <Uri>https://github.com/dotnet/msbuild</Uri>
      <Sha>d6990bcfaf520c0d215a194fad0617f7efad68b4</Sha>
    </Dependency>
    <Dependency Name="Microsoft.Build.Utilities.Core" Version="17.7.2">
      <Uri>https://github.com/dotnet/msbuild</Uri>
      <Sha>d6990bcfaf520c0d215a194fad0617f7efad68b4</Sha>
    </Dependency>
    <Dependency Name="Microsoft.NET.StringTools" Version="17.7.2">
      <Uri>https://github.com/dotnet/msbuild</Uri>
      <Sha>d6990bcfaf520c0d215a194fad0617f7efad68b4</Sha>
    </Dependency>
    <Dependency Name="Microsoft.CodeAnalysis" Version="4.10.0-2.24114.1">
      <Uri>https://github.com/dotnet/roslyn</Uri>
      <Sha>744a0ae8691c5c463f63e9936b7d56592c0ed57c</Sha>
    </Dependency>
    <!-- Intermediate is necessary for source build. -->
    <Dependency Name="Microsoft.DiaSymReader" Version="2.0.0">
      <Uri>https://github.com/dotnet/symreader</Uri>
      <Sha>27e584661980ee6d82c419a2a471ae505b7d122e</Sha>
    </Dependency>
    <Dependency Name="Microsoft.Extensions.Logging" Version="9.0.0-preview.2.24111.9">
      <Uri>https://github.com/dotnet/runtime</Uri>
      <Sha>9699f39112b2aea89a05a74199baf9049db85537</Sha>
    </Dependency>
    <Dependency Name="Microsoft.Extensions.FileSystemGlobbing" Version="9.0.0-preview.2.24111.9">
      <Uri>https://github.com/dotnet/runtime</Uri>
      <Sha>9699f39112b2aea89a05a74199baf9049db85537</Sha>
    </Dependency>
    <!-- Intermediate is necessary for source build. -->
    <Dependency Name="Microsoft.SourceBuild.Intermediate.command-line-api" Version="0.1.511201">
      <Uri>https://github.com/dotnet/command-line-api</Uri>
      <Sha>e9ac4ff4293cf853f3d07eb9e747aef27f5be965</Sha>
      <SourceBuild RepoName="command-line-api" ManagedOnly="true" />
    </Dependency>
    <!-- Intermediate is necessary for source build. -->
    <Dependency Name="Microsoft.SourceBuild.Intermediate.source-build-externals" Version="9.0.0-alpha.1.24112.1">
      <Uri>https://github.com/dotnet/source-build-externals</Uri>
      <Sha>ddfb60463c966af55fd0e222c2266170e83d1324</Sha>
      <SourceBuild RepoName="source-build-externals" ManagedOnly="true" />
    </Dependency>
    <!-- Intermediate is necessary for source build. -->
    <Dependency Name="Microsoft.SourceBuild.Intermediate.source-build-reference-packages" Version="9.0.0-alpha.1.24119.1">
      <Uri>https://github.com/dotnet/source-build-reference-packages</Uri>
      <Sha>539af5d8ae183d4fe61e8b2f8f4a8505c8a765a7</Sha>
      <SourceBuild RepoName="source-build-reference-packages" ManagedOnly="true" />
    </Dependency>
    <Dependency Name="Microsoft.Deployment.DotNet.Releases" Version="2.0.0-preview.1.24113.2">
      <Uri>https://github.com/dotnet/deployment-tools</Uri>
      <Sha>822ff266c5f999ab9ceb6928df59d79285ea4a4f</Sha>
    </Dependency>
    <Dependency Name="Microsoft.Build.Tasks.Git" Version="9.0.0-beta.24120.2">
      <Uri>https://github.com/dotnet/sourcelink</Uri>
      <Sha>01eadf6bfd22b6be33c6861a51c86bd552f0ece0</Sha>
    </Dependency>
    <Dependency Name="Microsoft.SourceLink.Common" Version="9.0.0-beta.24120.2">
      <Uri>https://github.com/dotnet/sourcelink</Uri>
      <Sha>01eadf6bfd22b6be33c6861a51c86bd552f0ece0</Sha>
    </Dependency>
    <Dependency Name="Microsoft.SourceLink.AzureRepos.Git" Version="9.0.0-beta.24120.2">
      <Uri>https://github.com/dotnet/sourcelink</Uri>
      <Sha>01eadf6bfd22b6be33c6861a51c86bd552f0ece0</Sha>
    </Dependency>
    <Dependency Name="Microsoft.SourceLink.GitHub" Version="9.0.0-beta.24120.2">
      <Uri>https://github.com/dotnet/sourcelink</Uri>
      <Sha>01eadf6bfd22b6be33c6861a51c86bd552f0ece0</Sha>
    </Dependency>
    <Dependency Name="Microsoft.SourceLink.GitLab" Version="9.0.0-beta.24120.2">
      <Uri>https://github.com/dotnet/sourcelink</Uri>
      <Sha>01eadf6bfd22b6be33c6861a51c86bd552f0ece0</Sha>
    </Dependency>
    <Dependency Name="Microsoft.SourceLink.Bitbucket.Git" Version="9.0.0-beta.24120.2">
      <Uri>https://github.com/dotnet/sourcelink</Uri>
      <Sha>01eadf6bfd22b6be33c6861a51c86bd552f0ece0</Sha>
    </Dependency>
    <!-- Intermediate is necessary for source build. -->
    <Dependency Name="Microsoft.SourceBuild.Intermediate.sourcelink" Version="9.0.0-beta.24120.2">
      <Uri>https://github.com/dotnet/sourcelink</Uri>
      <Sha>01eadf6bfd22b6be33c6861a51c86bd552f0ece0</Sha>
      <SourceBuild RepoName="sourcelink" ManagedOnly="true" />
    </Dependency>
    <!-- Intermediate is necessary for source build. -->
    <Dependency Name="Microsoft.SourceBuild.Intermediate.deployment-tools" Version="9.0.0-preview.1.24113.2">
      <Uri>https://github.com/dotnet/deployment-tools</Uri>
      <Sha>822ff266c5f999ab9ceb6928df59d79285ea4a4f</Sha>
      <SourceBuild RepoName="deployment-tools" ManagedOnly="true" />
    </Dependency>
    <!-- Intermediate is necessary for source build. -->
    <Dependency Name="Microsoft.SourceBuild.Intermediate.symreader" Version="2.0.0-beta-23228-03">
      <Uri>https://github.com/dotnet/symreader</Uri>
      <Sha>27e584661980ee6d82c419a2a471ae505b7d122e</Sha>
      <SourceBuild RepoName="symreader" ManagedOnly="true" />
    </Dependency>
    <!-- Dependency required for flowing correct package version in source-build, using PVP flow. -->
    <Dependency Name="Microsoft.Extensions.Logging" Version="9.0.0-preview.2.24120.11">
      <Uri>https://github.com/dotnet/runtime</Uri>
      <Sha>1b1d26ac74e374309fb101382026ba0480d3821d</Sha>
    </Dependency>
    <!-- Dependency required for flowing correct package version in source-build, using PVP flow. -->
    <Dependency Name="Microsoft.Extensions.Logging.Abstractions" Version="9.0.0-preview.2.24120.11">
      <Uri>https://github.com/dotnet/runtime</Uri>
      <Sha>1b1d26ac74e374309fb101382026ba0480d3821d</Sha>
    </Dependency>
    <!-- Dependency required for flowing correct package version in source-build, using PVP flow. -->
    <Dependency Name="Microsoft.Extensions.Logging.Console" Version="9.0.0-preview.2.24120.11">
      <Uri>https://github.com/dotnet/runtime</Uri>
      <Sha>1b1d26ac74e374309fb101382026ba0480d3821d</Sha>
    </Dependency>
    <!-- Dependency required for flowing correct package version in source-build, using PVP flow. -->
    <Dependency Name="Microsoft.Extensions.FileSystemGlobbing" Version="9.0.0-preview.2.24120.11">
      <Uri>https://github.com/dotnet/runtime</Uri>
      <Sha>1b1d26ac74e374309fb101382026ba0480d3821d</Sha>
    </Dependency>
    <!-- Dependency required for flowing correct package version in source-build, using PVP flow. -->
    <Dependency Name="System.ServiceProcess.ServiceController" Version="9.0.0-preview.2.24120.11">
      <Uri>https://github.com/dotnet/runtime</Uri>
      <Sha>1b1d26ac74e374309fb101382026ba0480d3821d</Sha>
    </Dependency>
  </ProductDependencies>
  <ToolsetDependencies>
    <Dependency Name="Microsoft.DotNet.Arcade.Sdk" Version="9.0.0-beta.24114.1">
      <Uri>https://github.com/dotnet/arcade</Uri>
      <Sha>d5b02a4900c4d521cb48b8f0d7e3f28175268f7c</Sha>
    </Dependency>
    <Dependency Name="Microsoft.DotNet.Helix.Sdk" Version="9.0.0-beta.24114.1">
      <Uri>https://github.com/dotnet/arcade</Uri>
      <Sha>d5b02a4900c4d521cb48b8f0d7e3f28175268f7c</Sha>
    </Dependency>
    <Dependency Name="Microsoft.DotNet.SignTool" Version="9.0.0-beta.24114.1">
      <Uri>https://github.com/dotnet/arcade</Uri>
      <Sha>d5b02a4900c4d521cb48b8f0d7e3f28175268f7c</Sha>
    </Dependency>
    <Dependency Name="Microsoft.DotNet.XUnitExtensions" Version="9.0.0-beta.24114.1">
      <Uri>https://github.com/dotnet/arcade</Uri>
      <Sha>d5b02a4900c4d521cb48b8f0d7e3f28175268f7c</Sha>
    </Dependency>
    <Dependency Name="Microsoft.DotNet.XliffTasks" Version="9.0.0-beta.24114.1">
      <Uri>https://github.com/dotnet/arcade</Uri>
      <Sha>d5b02a4900c4d521cb48b8f0d7e3f28175268f7c</Sha>
    </Dependency>
    <!-- Intermediate is necessary for source build. -->
    <Dependency Name="Microsoft.SourceBuild.Intermediate.arcade" Version="9.0.0-beta.24114.1">
      <Uri>https://github.com/dotnet/arcade</Uri>
      <Sha>d5b02a4900c4d521cb48b8f0d7e3f28175268f7c</Sha>
      <SourceBuild RepoName="arcade" ManagedOnly="true" />
    </Dependency>
    <Dependency Name="System.Reflection.MetadataLoadContext" Version="9.0.0-preview.2.24120.11">
      <Uri>https://github.com/dotnet/runtime</Uri>
      <Sha>1b1d26ac74e374309fb101382026ba0480d3821d</Sha>
    </Dependency>
  </ToolsetDependencies>
</Dependencies><|MERGE_RESOLUTION|>--- conflicted
+++ resolved
@@ -1,16 +1,11 @@
 <?xml version="1.0" encoding="utf-8"?>
 <Dependencies>
   <ProductDependencies>
-<<<<<<< HEAD
     <Dependency Name="Microsoft.Bcl.AsyncInterfaces" Version="9.0.0-preview.2.24111.9">
       <Uri>https://github.com/dotnet/runtime</Uri>
       <Sha>9699f39112b2aea89a05a74199baf9049db85537</Sha>
     </Dependency>
-
-    <Dependency Name="Microsoft.TemplateEngine.Abstractions" Version="9.0.100-preview.2.24119.1">
-=======
     <Dependency Name="Microsoft.TemplateEngine.Abstractions" Version="9.0.100-preview.2.24120.7">
->>>>>>> 96b291f9
       <Uri>https://github.com/dotnet/templating</Uri>
       <Sha>1a471b9eebae68a24cbf7d32e5e9b1a23487d9a0</Sha>
     </Dependency>
