<?xml version="1.0" encoding="utf-8"?>
<Dependencies>
  <ProductDependencies>
  </ProductDependencies>
  <ToolsetDependencies>
<<<<<<< HEAD
    <Dependency Name="Microsoft.DotNet.Arcade.Sdk" Version="1.0.0-beta.19461.7">
      <Uri>https://github.com/dotnet/arcade</Uri>
      <Sha>8eb29ba860a3cfcfe68f9a8256caa7efc1f1aaba</Sha>
    </Dependency>
    <Dependency Name="Microsoft.DotNet.SignTool" Version="1.0.0-beta.19461.7">
      <Uri>https://github.com/dotnet/arcade</Uri>
      <Sha>8eb29ba860a3cfcfe68f9a8256caa7efc1f1aaba</Sha>
=======
    <Dependency Name="Microsoft.DotNet.Arcade.Sdk" Version="1.0.0-beta.19463.1">
      <Uri>https://github.com/dotnet/arcade</Uri>
      <Sha>372f44450f51552a8cf725acf705dc477bd8391f</Sha>
    </Dependency>
    <Dependency Name="Microsoft.DotNet.SignTool" Version="1.0.0-beta.19463.1">
      <Uri>https://github.com/dotnet/arcade</Uri>
      <Sha>372f44450f51552a8cf725acf705dc477bd8391f</Sha>
>>>>>>> 1b90fa14
    </Dependency>
    <Dependency Name="Microsoft.NET.HostModel" Version="3.0.0">
      <Uri>https://github.com/dotnet/core-setup</Uri>
      <Sha>7d57652f33493fa022125b7f63aad0d70c52d810</Sha>
    </Dependency>
    <Dependency Name="NuGet.Build.Tasks" Version="5.3.0-rtm.6192">
      <Uri>https://github.com/NuGet/NuGet.Client</Uri>
      <Sha>bb60d6720d24890b8f3e071e70d27ea0f2bef57e</Sha>
    </Dependency>
  </ToolsetDependencies>
</Dependencies><|MERGE_RESOLUTION|>--- conflicted
+++ resolved
@@ -3,15 +3,6 @@
   <ProductDependencies>
   </ProductDependencies>
   <ToolsetDependencies>
-<<<<<<< HEAD
-    <Dependency Name="Microsoft.DotNet.Arcade.Sdk" Version="1.0.0-beta.19461.7">
-      <Uri>https://github.com/dotnet/arcade</Uri>
-      <Sha>8eb29ba860a3cfcfe68f9a8256caa7efc1f1aaba</Sha>
-    </Dependency>
-    <Dependency Name="Microsoft.DotNet.SignTool" Version="1.0.0-beta.19461.7">
-      <Uri>https://github.com/dotnet/arcade</Uri>
-      <Sha>8eb29ba860a3cfcfe68f9a8256caa7efc1f1aaba</Sha>
-=======
     <Dependency Name="Microsoft.DotNet.Arcade.Sdk" Version="1.0.0-beta.19463.1">
       <Uri>https://github.com/dotnet/arcade</Uri>
       <Sha>372f44450f51552a8cf725acf705dc477bd8391f</Sha>
@@ -19,7 +10,6 @@
     <Dependency Name="Microsoft.DotNet.SignTool" Version="1.0.0-beta.19463.1">
       <Uri>https://github.com/dotnet/arcade</Uri>
       <Sha>372f44450f51552a8cf725acf705dc477bd8391f</Sha>
->>>>>>> 1b90fa14
     </Dependency>
     <Dependency Name="Microsoft.NET.HostModel" Version="3.0.0">
       <Uri>https://github.com/dotnet/core-setup</Uri>
