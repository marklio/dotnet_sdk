--- conflicted
+++ resolved
@@ -1,19 +1,15 @@
 <?xml version="1.0" encoding="utf-8"?>
 <Dependencies>
   <ProductDependencies>
-<<<<<<< HEAD
     <Dependency Name="Microsoft.NETCore.App.Runtime.win-x64" Version="3.1.0">
       <Uri>https://github.com/dotnet/core-setup</Uri>
       <Sha>4e1bb23ca12cfe3de0b7e834872ed7327377d420</Sha>
     </Dependency>
+    <Dependency Name="Microsoft.NETCore.App.Internal" Version="3.1.0-rtm.19571.5" CoherentParentDependency="Microsoft.NETCore.App.Runtime.win-x64">
+      <Uri>https://github.com/dotnet/core-setup</Uri>
+      <Sha>4e1bb23ca12cfe3de0b7e834872ed7327377d420</Sha>
+    </Dependency>
     <Dependency Name="Microsoft.DotNet.Cli.Runtime" Version="3.1.101-servicing.19572.3">
-=======
-    <Dependency Name="Microsoft.NETCore.App.Runtime.win-x64" Version="3.0.2-servicing-19576-08">
-      <Uri>https://github.com/dotnet/core-setup</Uri>
-      <Sha>547ae1f5f072d130b32ec3089876711070b2dc4f</Sha>
-    </Dependency>
-    <Dependency Name="Microsoft.DotNet.Cli.Runtime" Version="3.0.102-servicing.19573.1">
->>>>>>> a76fba9e
       <Uri>https://github.com/dotnet/cli</Uri>
       <Sha>0e5712bd568bb17296171cf7f6bc31ecf414b0c0</Sha>
     </Dependency>
@@ -83,14 +79,6 @@
       <Uri>https://github.com/dotnet/core-setup</Uri>
       <Sha>65f04fb6db7a5e198d05dbebd5c4ad21eb018f89</Sha>
     </Dependency>
-    <Dependency Name="Microsoft.NETCore.App.Internal" Version="3.0.2-servicing-19576-08">
-      <Uri>https://github.com/dotnet/core-setup</Uri>
-      <Sha>547ae1f5f072d130b32ec3089876711070b2dc4f</Sha>
-    </Dependency>
-    <Dependency Name="Microsoft.NETCore.App.Ref" Version="3.0.0" Pinned="true">
-      <Uri>https://github.com/dotnet/core-setup</Uri>
-      <Sha>7d57652f33493fa022125b7f63aad0d70c52d810</Sha>
-    </Dependency>
   </ProductDependencies>
   <ToolsetDependencies>
     <Dependency Name="Microsoft.DotNet.Arcade.Sdk" Version="1.0.0-beta.19607.3">
