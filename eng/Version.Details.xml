--- conflicted
+++ resolved
@@ -1,17 +1,6 @@
 <?xml version="1.0" encoding="utf-8"?>
 <Dependencies>
   <ProductDependencies>
-<<<<<<< HEAD
-    <Dependency Name="Microsoft.NETCore.Compilers" Version="3.5.0-beta3-20081-07">
-      <Uri>https://github.com/dotnet/roslyn</Uri>
-      <Sha>1ea3f650972a71f202702720936557c8745909aa</Sha>
-    </Dependency>
-  </ProductDependencies>
-  <ToolsetDependencies>
-    <Dependency Name="Microsoft.DotNet.Arcade.Sdk" Version="5.0.0-beta.20103.5">
-      <Uri>https://github.com/dotnet/arcade</Uri>
-      <Sha>27c8467294a4e64ac6642b4c12ca63495ff126c8</Sha>
-=======
     <Dependency Name="Microsoft.NETCore.Compilers" Version="3.6.0-beta1-20110-05">
       <Uri>https://github.com/dotnet/roslyn</Uri>
       <Sha>d97b6e9ab0cfc36624945f11795b2ff8db718e6c</Sha>
@@ -21,7 +10,6 @@
     <Dependency Name="Microsoft.DotNet.Arcade.Sdk" Version="5.0.0-beta.20109.1">
       <Uri>https://github.com/dotnet/arcade</Uri>
       <Sha>b0e8d3944155f94f83deea8afe025debe369e69f</Sha>
->>>>>>> 44b6ff38
     </Dependency>
   </ToolsetDependencies>
 </Dependencies>