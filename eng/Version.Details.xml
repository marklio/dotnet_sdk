<?xml version="1.0" encoding="utf-8"?>
<Dependencies>
  <ProductDependencies>
    <Dependency Name="Microsoft.TemplateEngine.Abstractions" Version="8.0.100-alpha.1.22517.20">
      <Uri>https://github.com/dotnet/templating</Uri>
      <Sha>9e0420997fe6c995fc5f022bd7f038e9dab7a3c4</Sha>
      <SourceBuild RepoName="templating" ManagedOnly="true" />
    </Dependency>
    <Dependency Name="Microsoft.NETCore.App.Ref" Version="8.0.0-alpha.1.22512.8">
      <Uri>https://github.com/dotnet/runtime</Uri>
<<<<<<< HEAD
      <Sha>d337cba786fa105d1b97ebe5e2f7f89ff0361627</Sha>
    </Dependency>
    <Dependency Name="VS.Redist.Common.NetCore.SharedFramework.x64.8.0" Version="8.0.0-alpha.1.22512.8">
      <Uri>https://github.com/dotnet/runtime</Uri>
      <Sha>d337cba786fa105d1b97ebe5e2f7f89ff0361627</Sha>
    </Dependency>
    <Dependency Name="VS.Redist.Common.NetCore.TargetingPack.x64.8.0" Version="8.0.0-alpha.1.22512.8">
      <Uri>https://github.com/dotnet/runtime</Uri>
      <Sha>d337cba786fa105d1b97ebe5e2f7f89ff0361627</Sha>
=======
      <Sha>cd2d83798383716204eb580eb5c89ef5b73b8ec2</Sha>
    </Dependency>
    <Dependency Name="VS.Redist.Common.NetCore.SharedFramework.x64.7.0" Version="7.0.0-rtm.22513.12">
      <Uri>https://github.com/dotnet/runtime</Uri>
      <Sha>cd2d83798383716204eb580eb5c89ef5b73b8ec2</Sha>
    </Dependency>
    <Dependency Name="VS.Redist.Common.NetCore.TargetingPack.x64.7.0" Version="7.0.0-rtm.22513.12">
      <Uri>https://github.com/dotnet/runtime</Uri>
      <Sha>cd2d83798383716204eb580eb5c89ef5b73b8ec2</Sha>
>>>>>>> e3de6476
    </Dependency>
    <Dependency Name="Microsoft.NETCore.App.Runtime.win-x64" Version="8.0.0-alpha.1.22512.8">
      <Uri>https://github.com/dotnet/runtime</Uri>
<<<<<<< HEAD
      <Sha>d337cba786fa105d1b97ebe5e2f7f89ff0361627</Sha>
=======
      <Sha>cd2d83798383716204eb580eb5c89ef5b73b8ec2</Sha>
>>>>>>> e3de6476
    </Dependency>
    <Dependency Name="Microsoft.NETCore.App.Host.win-x64" Version="8.0.0-alpha.1.22512.8">
      <Uri>https://github.com/dotnet/runtime</Uri>
<<<<<<< HEAD
      <Sha>d337cba786fa105d1b97ebe5e2f7f89ff0361627</Sha>
=======
      <Sha>cd2d83798383716204eb580eb5c89ef5b73b8ec2</Sha>
>>>>>>> e3de6476
    </Dependency>
    <Dependency Name="Microsoft.NETCore.Platforms" Version="8.0.0-alpha.1.22512.8">
      <Uri>https://github.com/dotnet/runtime</Uri>
<<<<<<< HEAD
      <Sha>d337cba786fa105d1b97ebe5e2f7f89ff0361627</Sha>
    </Dependency>
    <Dependency Name="Microsoft.NET.HostModel" Version="8.0.0-alpha.1.22512.8">
      <Uri>https://github.com/dotnet/runtime</Uri>
      <Sha>d337cba786fa105d1b97ebe5e2f7f89ff0361627</Sha>
=======
      <Sha>cd2d83798383716204eb580eb5c89ef5b73b8ec2</Sha>
    </Dependency>
    <Dependency Name="Microsoft.NET.HostModel" Version="7.0.0-rtm.22513.12">
      <Uri>https://github.com/dotnet/runtime</Uri>
      <Sha>cd2d83798383716204eb580eb5c89ef5b73b8ec2</Sha>
>>>>>>> e3de6476
    </Dependency>
    <Dependency Name="Microsoft.Extensions.DependencyModel" Version="8.0.0-alpha.1.22512.8">
      <Uri>https://github.com/dotnet/runtime</Uri>
<<<<<<< HEAD
      <Sha>d337cba786fa105d1b97ebe5e2f7f89ff0361627</Sha>
=======
      <Sha>cd2d83798383716204eb580eb5c89ef5b73b8ec2</Sha>
>>>>>>> e3de6476
    </Dependency>
    <Dependency Name="Microsoft.NETCore.DotNetHostResolver" Version="8.0.0-alpha.1.22512.8">
      <Uri>https://github.com/dotnet/runtime</Uri>
<<<<<<< HEAD
      <Sha>d337cba786fa105d1b97ebe5e2f7f89ff0361627</Sha>
=======
      <Sha>cd2d83798383716204eb580eb5c89ef5b73b8ec2</Sha>
>>>>>>> e3de6476
    </Dependency>
    <Dependency Name="Microsoft.Build" Version="17.5.0-preview-22517-05">
      <Uri>https://github.com/dotnet/msbuild</Uri>
      <Sha>ef7b9a5534e83ae3b75cc30e31c1a6db9d0ed0a6</Sha>
    </Dependency>
    <Dependency Name="Microsoft.Build.Localization" Version="17.5.0-preview-22517-05">
      <Uri>https://github.com/dotnet/msbuild</Uri>
      <Sha>ef7b9a5534e83ae3b75cc30e31c1a6db9d0ed0a6</Sha>
    </Dependency>
    <Dependency Name="Microsoft.FSharp.Compiler" Version="12.0.5-beta.22512.1">
      <Uri>https://github.com/dotnet/fsharp</Uri>
      <Sha>664588e64eff5db2a2fcb44b8dbddfb0ce4bbbf1</Sha>
    </Dependency>
    <Dependency Name="Microsoft.SourceBuild.Intermediate.fsharp" Version="7.0.0-beta.22512.1">
      <Uri>https://github.com/dotnet/fsharp</Uri>
      <Sha>664588e64eff5db2a2fcb44b8dbddfb0ce4bbbf1</Sha>
      <SourceBuild RepoName="fsharp" ManagedOnly="true" />
    </Dependency>
    <Dependency Name="dotnet-format" Version="7.0.351202">
      <Uri>https://github.com/dotnet/format</Uri>
      <Sha>bee17d238280246c6a8e6decbd86a91fda6d00c6</Sha>
      <SourceBuildTarball RepoName="format" ManagedOnly="true" />
    </Dependency>
    <Dependency Name="Microsoft.Net.Compilers.Toolset" Version="4.4.0-3.22511.14">
      <Uri>https://github.com/dotnet/roslyn</Uri>
      <Sha>a9c49e8b8633005d2d03516693950037a9cf7cc7</Sha>
      <SourceBuild RepoName="roslyn" ManagedOnly="true" />
    </Dependency>
    <Dependency Name="Microsoft.CodeAnalysis" Version="4.4.0-3.22511.14">
      <Uri>https://github.com/dotnet/roslyn</Uri>
      <Sha>a9c49e8b8633005d2d03516693950037a9cf7cc7</Sha>
    </Dependency>
    <Dependency Name="Microsoft.CodeAnalysis.CSharp" Version="4.4.0-3.22511.14">
      <Uri>https://github.com/dotnet/roslyn</Uri>
      <Sha>a9c49e8b8633005d2d03516693950037a9cf7cc7</Sha>
    </Dependency>
    <Dependency Name="Microsoft.CodeAnalysis.CSharp.CodeStyle" Version="4.4.0-3.22511.14">
      <Uri>https://github.com/dotnet/roslyn</Uri>
      <Sha>a9c49e8b8633005d2d03516693950037a9cf7cc7</Sha>
    </Dependency>
    <Dependency Name="Microsoft.CodeAnalysis.CSharp.Features" Version="4.4.0-3.22511.14">
      <Uri>https://github.com/dotnet/roslyn</Uri>
      <Sha>a9c49e8b8633005d2d03516693950037a9cf7cc7</Sha>
    </Dependency>
    <Dependency Name="Microsoft.CodeAnalysis.CSharp.Workspaces" Version="4.4.0-3.22511.14">
      <Uri>https://github.com/dotnet/roslyn</Uri>
      <Sha>a9c49e8b8633005d2d03516693950037a9cf7cc7</Sha>
    </Dependency>
    <Dependency Name="Microsoft.CodeAnalysis.Workspaces.MSBuild" Version="4.4.0-3.22511.14">
      <Uri>https://github.com/dotnet/roslyn</Uri>
      <Sha>a9c49e8b8633005d2d03516693950037a9cf7cc7</Sha>
    </Dependency>
<<<<<<< HEAD
    <Dependency Name="Microsoft.AspNetCore.DeveloperCertificates.XPlat" Version="8.0.0-alpha.1.22517.13">
      <Uri>https://github.com/dotnet/aspnetcore</Uri>
      <Sha>274c32e63a9df1979175c4e7c9adffdabc182e96</Sha>
    </Dependency>
    <Dependency Name="Microsoft.AspNetCore.TestHost" Version="8.0.0-alpha.1.22517.13">
      <Uri>https://github.com/dotnet/aspnetcore</Uri>
      <Sha>274c32e63a9df1979175c4e7c9adffdabc182e96</Sha>
    </Dependency>
    <Dependency Name="NuGet.Build.Tasks" Version="6.5.0-preview.1.16">
      <Uri>https://github.com/nuget/nuget.client</Uri>
      <Sha>fce0153005a97a83bb197eb82bae5cd210a88249</Sha>
=======
    <Dependency Name="Microsoft.AspNetCore.DeveloperCertificates.XPlat" Version="7.0.0-rtm.22513.7">
      <Uri>https://github.com/dotnet/aspnetcore</Uri>
      <Sha>d50065c4a4fe31a66a1cc2e1a31896d30464da13</Sha>
    </Dependency>
    <Dependency Name="Microsoft.AspNetCore.TestHost" Version="7.0.0">
      <Uri>https://github.com/dotnet/aspnetcore</Uri>
      <Sha>d50065c4a4fe31a66a1cc2e1a31896d30464da13</Sha>
    </Dependency>
    <Dependency Name="NuGet.Build.Tasks" Version="6.4.0-rc.117">
      <Uri>https://github.com/nuget/nuget.client</Uri>
      <Sha>125f673fd1cdb3cc012f62aa3ce764d2460b89eb</Sha>
>>>>>>> e3de6476
    </Dependency>
    <Dependency Name="Microsoft.NET.Test.Sdk" Version="17.5.0-preview-20221013-06">
      <Uri>https://github.com/microsoft/vstest</Uri>
      <Sha>6defc0d4968a73551fac9a947693d2e9a556bb97</Sha>
    </Dependency>
    <Dependency Name="Microsoft.NET.ILLink.Tasks" Version="7.0.100-1.22514.1">
      <Uri>https://github.com/dotnet/linker</Uri>
      <Sha>3ebf0133b590e4be9f8ffb14f5c34fc56cce958d</Sha>
      <SourceBuild RepoName="linker" ManagedOnly="true" />
    </Dependency>
    <Dependency Name="Microsoft.DotNet.ILCompiler" Version="8.0.0-alpha.1.22512.8">
      <Uri>https://github.com/dotnet/runtime</Uri>
<<<<<<< HEAD
      <Sha>d337cba786fa105d1b97ebe5e2f7f89ff0361627</Sha>
=======
      <Sha>cd2d83798383716204eb580eb5c89ef5b73b8ec2</Sha>
>>>>>>> e3de6476
      <SourceBuildTarball RepoName="runtime" ManagedOnly="true" />
    </Dependency>
    <Dependency Name="Microsoft.NET.ILLink.Analyzers" Version="7.0.100-1.22514.1">
      <Uri>https://github.com/dotnet/linker</Uri>
      <Sha>3ebf0133b590e4be9f8ffb14f5c34fc56cce958d</Sha>
    </Dependency>
    <Dependency Name="System.CodeDom" Version="8.0.0-alpha.1.22512.8">
      <Uri>https://github.com/dotnet/runtime</Uri>
<<<<<<< HEAD
      <Sha>d337cba786fa105d1b97ebe5e2f7f89ff0361627</Sha>
=======
      <Sha>cd2d83798383716204eb580eb5c89ef5b73b8ec2</Sha>
>>>>>>> e3de6476
    </Dependency>
    <Dependency Name="System.Security.Cryptography.ProtectedData" Version="8.0.0-alpha.1.22512.8">
      <Uri>https://github.com/dotnet/runtime</Uri>
<<<<<<< HEAD
      <Sha>d337cba786fa105d1b97ebe5e2f7f89ff0361627</Sha>
=======
      <Sha>cd2d83798383716204eb580eb5c89ef5b73b8ec2</Sha>
>>>>>>> e3de6476
    </Dependency>
    <Dependency Name="System.Text.Encoding.CodePages" Version="8.0.0-alpha.1.22512.8">
      <Uri>https://github.com/dotnet/runtime</Uri>
<<<<<<< HEAD
      <Sha>d337cba786fa105d1b97ebe5e2f7f89ff0361627</Sha>
=======
      <Sha>cd2d83798383716204eb580eb5c89ef5b73b8ec2</Sha>
>>>>>>> e3de6476
    </Dependency>
    <Dependency Name="System.Resources.Extensions" Version="8.0.0-alpha.1.22512.8">
      <Uri>https://github.com/dotnet/runtime</Uri>
<<<<<<< HEAD
      <Sha>d337cba786fa105d1b97ebe5e2f7f89ff0361627</Sha>
=======
      <Sha>cd2d83798383716204eb580eb5c89ef5b73b8ec2</Sha>
>>>>>>> e3de6476
    </Dependency>
    <Dependency Name="Microsoft.WindowsDesktop.App.Runtime.win-x64" Version="8.0.0-alpha.1.22515.1">
      <Uri>https://github.com/dotnet/windowsdesktop</Uri>
<<<<<<< HEAD
      <Sha>78b04e9e0cd2250d78ef4937fc31c66db51aea73</Sha>
    </Dependency>
    <Dependency Name="VS.Redist.Common.WindowsDesktop.SharedFramework.x64.8.0" Version="8.0.0-alpha.1.22515.1">
      <Uri>https://github.com/dotnet/windowsdesktop</Uri>
      <Sha>78b04e9e0cd2250d78ef4937fc31c66db51aea73</Sha>
=======
      <Sha>ad8863df2b95995aba3cb7a9fa9c9df69dd1dfde</Sha>
    </Dependency>
    <Dependency Name="VS.Redist.Common.WindowsDesktop.SharedFramework.x64.7.0" Version="7.0.0-rtm.22513.10">
      <Uri>https://github.com/dotnet/windowsdesktop</Uri>
      <Sha>ad8863df2b95995aba3cb7a9fa9c9df69dd1dfde</Sha>
>>>>>>> e3de6476
    </Dependency>
    <Dependency Name="Microsoft.WindowsDesktop.App.Ref" Version="8.0.0-alpha.1.22515.1">
      <Uri>https://github.com/dotnet/windowsdesktop</Uri>
<<<<<<< HEAD
      <Sha>78b04e9e0cd2250d78ef4937fc31c66db51aea73</Sha>
    </Dependency>
    <Dependency Name="VS.Redist.Common.WindowsDesktop.TargetingPack.x64.8.0" Version="8.0.0-alpha.1.22515.1">
      <Uri>https://github.com/dotnet/windowsdesktop</Uri>
      <Sha>78b04e9e0cd2250d78ef4937fc31c66db51aea73</Sha>
    </Dependency>
    <Dependency Name="Microsoft.NET.Sdk.WindowsDesktop" Version="8.0.0-alpha.1.22511.2" CoherentParentDependency="Microsoft.WindowsDesktop.App.Ref">
      <Uri>https://github.com/dotnet/wpf</Uri>
      <Sha>bcb8b70db6d2209fda94e03967b106b7c8abd0b6</Sha>
    </Dependency>
    <Dependency Name="Microsoft.AspNetCore.App.Ref" Version="8.0.0-alpha.1.22517.13">
      <Uri>https://github.com/dotnet/aspnetcore</Uri>
      <Sha>274c32e63a9df1979175c4e7c9adffdabc182e96</Sha>
    </Dependency>
    <Dependency Name="Microsoft.AspNetCore.App.Ref.Internal" Version="8.0.0-alpha.1.22517.13">
      <Uri>https://github.com/dotnet/aspnetcore</Uri>
      <Sha>274c32e63a9df1979175c4e7c9adffdabc182e96</Sha>
    </Dependency>
    <Dependency Name="Microsoft.AspNetCore.App.Runtime.win-x64" Version="8.0.0-alpha.1.22517.13">
      <Uri>https://github.com/dotnet/aspnetcore</Uri>
      <Sha>274c32e63a9df1979175c4e7c9adffdabc182e96</Sha>
    </Dependency>
    <Dependency Name="VS.Redist.Common.AspNetCore.SharedFramework.x64.8.0" Version="8.0.0-alpha.1.22517.13">
      <Uri>https://github.com/dotnet/aspnetcore</Uri>
      <Sha>274c32e63a9df1979175c4e7c9adffdabc182e96</Sha>
      <SourceBuild RepoName="aspnetcore" ManagedOnly="true" />
    </Dependency>
    <Dependency Name="dotnet-dev-certs" Version="8.0.0-alpha.1.22517.13">
      <Uri>https://github.com/dotnet/aspnetcore</Uri>
      <Sha>274c32e63a9df1979175c4e7c9adffdabc182e96</Sha>
    </Dependency>
    <Dependency Name="dotnet-user-jwts" Version="8.0.0-alpha.1.22517.13">
      <Uri>https://github.com/dotnet/aspnetcore</Uri>
      <Sha>274c32e63a9df1979175c4e7c9adffdabc182e96</Sha>
    </Dependency>
    <Dependency Name="dotnet-user-secrets" Version="8.0.0-alpha.1.22517.13">
      <Uri>https://github.com/dotnet/aspnetcore</Uri>
      <Sha>274c32e63a9df1979175c4e7c9adffdabc182e96</Sha>
    </Dependency>
    <Dependency Name="Microsoft.AspNetCore.Analyzers" Version="8.0.0-alpha.1.22517.13">
      <Uri>https://github.com/dotnet/aspnetcore</Uri>
      <Sha>274c32e63a9df1979175c4e7c9adffdabc182e96</Sha>
    </Dependency>
    <Dependency Name="Microsoft.AspNetCore.Components.SdkAnalyzers" Version="8.0.0-alpha.1.22517.13">
      <Uri>https://github.com/dotnet/aspnetcore</Uri>
      <Sha>274c32e63a9df1979175c4e7c9adffdabc182e96</Sha>
    </Dependency>
    <Dependency Name="Microsoft.AspNetCore.Mvc.Analyzers" Version="8.0.0-alpha.1.22517.13">
      <Uri>https://github.com/dotnet/aspnetcore</Uri>
      <Sha>274c32e63a9df1979175c4e7c9adffdabc182e96</Sha>
    </Dependency>
    <Dependency Name="Microsoft.AspNetCore.Mvc.Api.Analyzers" Version="8.0.0-alpha.1.22517.13">
      <Uri>https://github.com/dotnet/aspnetcore</Uri>
      <Sha>274c32e63a9df1979175c4e7c9adffdabc182e96</Sha>
=======
      <Sha>ad8863df2b95995aba3cb7a9fa9c9df69dd1dfde</Sha>
    </Dependency>
    <Dependency Name="VS.Redist.Common.WindowsDesktop.TargetingPack.x64.7.0" Version="7.0.0-rtm.22513.10">
      <Uri>https://github.com/dotnet/windowsdesktop</Uri>
      <Sha>ad8863df2b95995aba3cb7a9fa9c9df69dd1dfde</Sha>
    </Dependency>
    <Dependency Name="Microsoft.NET.Sdk.WindowsDesktop" Version="7.0.0-rtm.22513.11" CoherentParentDependency="Microsoft.WindowsDesktop.App.Ref">
      <Uri>https://github.com/dotnet/wpf</Uri>
      <Sha>3924f4b0a8f46592f8c6e2aed3a2312ed72be913</Sha>
    </Dependency>
    <Dependency Name="Microsoft.AspNetCore.App.Ref" Version="7.0.0">
      <Uri>https://github.com/dotnet/aspnetcore</Uri>
      <Sha>d50065c4a4fe31a66a1cc2e1a31896d30464da13</Sha>
    </Dependency>
    <Dependency Name="Microsoft.AspNetCore.App.Ref.Internal" Version="7.0.0-rtm.22513.7">
      <Uri>https://github.com/dotnet/aspnetcore</Uri>
      <Sha>d50065c4a4fe31a66a1cc2e1a31896d30464da13</Sha>
    </Dependency>
    <Dependency Name="Microsoft.AspNetCore.App.Runtime.win-x64" Version="7.0.0">
      <Uri>https://github.com/dotnet/aspnetcore</Uri>
      <Sha>d50065c4a4fe31a66a1cc2e1a31896d30464da13</Sha>
    </Dependency>
    <Dependency Name="VS.Redist.Common.AspNetCore.SharedFramework.x64.7.0" Version="7.0.0-rtm.22513.7">
      <Uri>https://github.com/dotnet/aspnetcore</Uri>
      <Sha>d50065c4a4fe31a66a1cc2e1a31896d30464da13</Sha>
      <SourceBuild RepoName="aspnetcore" ManagedOnly="true" />
    </Dependency>
    <Dependency Name="dotnet-dev-certs" Version="7.0.0-rtm.22513.7">
      <Uri>https://github.com/dotnet/aspnetcore</Uri>
      <Sha>d50065c4a4fe31a66a1cc2e1a31896d30464da13</Sha>
    </Dependency>
    <Dependency Name="dotnet-user-jwts" Version="7.0.0-rtm.22513.7">
      <Uri>https://github.com/dotnet/aspnetcore</Uri>
      <Sha>d50065c4a4fe31a66a1cc2e1a31896d30464da13</Sha>
    </Dependency>
    <Dependency Name="dotnet-user-secrets" Version="7.0.0-rtm.22513.7">
      <Uri>https://github.com/dotnet/aspnetcore</Uri>
      <Sha>d50065c4a4fe31a66a1cc2e1a31896d30464da13</Sha>
    </Dependency>
    <Dependency Name="Microsoft.AspNetCore.Analyzers" Version="7.0.0-rtm.22513.7">
      <Uri>https://github.com/dotnet/aspnetcore</Uri>
      <Sha>d50065c4a4fe31a66a1cc2e1a31896d30464da13</Sha>
    </Dependency>
    <Dependency Name="Microsoft.AspNetCore.Components.SdkAnalyzers" Version="7.0.0-rtm.22513.7">
      <Uri>https://github.com/dotnet/aspnetcore</Uri>
      <Sha>d50065c4a4fe31a66a1cc2e1a31896d30464da13</Sha>
    </Dependency>
    <Dependency Name="Microsoft.AspNetCore.Mvc.Analyzers" Version="7.0.0-rtm.22513.7">
      <Uri>https://github.com/dotnet/aspnetcore</Uri>
      <Sha>d50065c4a4fe31a66a1cc2e1a31896d30464da13</Sha>
    </Dependency>
    <Dependency Name="Microsoft.AspNetCore.Mvc.Api.Analyzers" Version="7.0.0-rtm.22513.7">
      <Uri>https://github.com/dotnet/aspnetcore</Uri>
      <Sha>d50065c4a4fe31a66a1cc2e1a31896d30464da13</Sha>
>>>>>>> e3de6476
    </Dependency>
    <Dependency Name="Microsoft.CodeAnalysis.Razor.Tooling.Internal" Version="7.0.0-preview.5.22412.2">
      <Uri>https://github.com/dotnet/razor-compiler</Uri>
      <Sha>a41514681a4db83c7cae7e17debf668d12efc1bb</Sha>
      <SourceBuild RepoName="razor-compiler" ManagedOnly="true" />
    </Dependency>
    <Dependency Name="Microsoft.AspNetCore.Mvc.Razor.Extensions.Tooling.Internal" Version="7.0.0-preview.5.22412.2">
      <Uri>https://github.com/dotnet/razor-compiler</Uri>
      <Sha>a41514681a4db83c7cae7e17debf668d12efc1bb</Sha>
    </Dependency>
    <Dependency Name="Microsoft.AspNetCore.Razor.SourceGenerator.Tooling.Internal" Version="7.0.0-preview.5.22412.2">
      <Uri>https://github.com/dotnet/razor-compiler</Uri>
      <Sha>a41514681a4db83c7cae7e17debf668d12efc1bb</Sha>
    </Dependency>
    <Dependency Name="Microsoft.NET.Sdk.Razor.SourceGenerators.Transport" Version="7.0.0-preview.5.22412.2">
      <Uri>https://github.com/dotnet/razor-compiler</Uri>
      <Sha>a41514681a4db83c7cae7e17debf668d12efc1bb</Sha>
    </Dependency>
<<<<<<< HEAD
    <Dependency Name="Microsoft.Extensions.FileProviders.Embedded" Version="8.0.0-alpha.1.22517.13">
      <Uri>https://github.com/dotnet/aspnetcore</Uri>
      <Sha>274c32e63a9df1979175c4e7c9adffdabc182e96</Sha>
    </Dependency>
    <Dependency Name="Microsoft.AspNetCore.Authorization" Version="8.0.0-alpha.1.22517.13">
      <Uri>https://github.com/dotnet/aspnetcore</Uri>
      <Sha>274c32e63a9df1979175c4e7c9adffdabc182e96</Sha>
    </Dependency>
    <Dependency Name="Microsoft.AspNetCore.Components.Web" Version="8.0.0-alpha.1.22517.13">
      <Uri>https://github.com/dotnet/aspnetcore</Uri>
      <Sha>274c32e63a9df1979175c4e7c9adffdabc182e96</Sha>
    </Dependency>
    <Dependency Name="Microsoft.JSInterop" Version="8.0.0-alpha.1.22517.13">
      <Uri>https://github.com/dotnet/aspnetcore</Uri>
      <Sha>274c32e63a9df1979175c4e7c9adffdabc182e96</Sha>
=======
    <Dependency Name="Microsoft.Extensions.FileProviders.Embedded" Version="7.0.0">
      <Uri>https://github.com/dotnet/aspnetcore</Uri>
      <Sha>d50065c4a4fe31a66a1cc2e1a31896d30464da13</Sha>
    </Dependency>
    <Dependency Name="Microsoft.AspNetCore.Authorization" Version="7.0.0">
      <Uri>https://github.com/dotnet/aspnetcore</Uri>
      <Sha>d50065c4a4fe31a66a1cc2e1a31896d30464da13</Sha>
    </Dependency>
    <Dependency Name="Microsoft.AspNetCore.Components.Web" Version="7.0.0">
      <Uri>https://github.com/dotnet/aspnetcore</Uri>
      <Sha>d50065c4a4fe31a66a1cc2e1a31896d30464da13</Sha>
    </Dependency>
    <Dependency Name="Microsoft.JSInterop" Version="7.0.0">
      <Uri>https://github.com/dotnet/aspnetcore</Uri>
      <Sha>d50065c4a4fe31a66a1cc2e1a31896d30464da13</Sha>
>>>>>>> e3de6476
    </Dependency>
    <Dependency Name="Microsoft.Web.Xdt" Version="7.0.0-preview.22423.2" Pinned="true">
      <Uri>https://github.com/dotnet/xdt</Uri>
      <Sha>9a1c3e1b7f0c8763d4c96e593961a61a72679a7b</Sha>
      <SourceBuild RepoName="xdt" ManagedOnly="true" />
    </Dependency>
<<<<<<< HEAD
    <Dependency Name="Microsoft.CodeAnalysis.NetAnalyzers" Version="7.0.0-preview1.22511.2">
      <Uri>https://github.com/dotnet/roslyn-analyzers</Uri>
      <Sha>83c80bfbd2d283405d94af5e4bb496bf7d185b01</Sha>
    </Dependency>
    <Dependency Name="Microsoft.SourceBuild.Intermediate.roslyn-analyzers" Version="3.3.4-beta1.22511.2">
      <Uri>https://github.com/dotnet/roslyn-analyzers</Uri>
      <Sha>83c80bfbd2d283405d94af5e4bb496bf7d185b01</Sha>
=======
    <Dependency Name="Microsoft.CodeAnalysis.NetAnalyzers" Version="7.0.0-preview1.22513.1">
      <Uri>https://github.com/dotnet/roslyn-analyzers</Uri>
      <Sha>ea9fb45000311153bfc91690f306cca2b80e6b83</Sha>
    </Dependency>
    <Dependency Name="Microsoft.SourceBuild.Intermediate.roslyn-analyzers" Version="3.3.4-beta1.22513.1">
      <Uri>https://github.com/dotnet/roslyn-analyzers</Uri>
      <Sha>ea9fb45000311153bfc91690f306cca2b80e6b83</Sha>
>>>>>>> e3de6476
      <SourceBuild RepoName="roslyn-analyzers" ManagedOnly="true" />
    </Dependency>
    <Dependency Name="System.CommandLine" Version="2.0.0-beta4.22504.1">
      <Uri>https://github.com/dotnet/command-line-api</Uri>
      <Sha>c776cd4e906b669b9cce1017fee7d0ba9845d163</Sha>
    </Dependency>
    <Dependency Name="Microsoft.SourceBuild.Intermediate.command-line-api" Version="0.1.350401">
      <Uri>https://github.com/dotnet/command-line-api</Uri>
      <Sha>c776cd4e906b669b9cce1017fee7d0ba9845d163</Sha>
      <SourceBuild RepoName="command-line-api" ManagedOnly="true" />
    </Dependency>
    <Dependency Name="Microsoft.SourceBuild.Intermediate.source-build-externals" Version="8.0.0-alpha.1.22513.1">
      <Uri>https://github.com/dotnet/source-build-externals</Uri>
      <Sha>eb8403e34790e0a5543e828afd26a6a425fa7455</Sha>
      <SourceBuild RepoName="source-build-externals" ManagedOnly="true" />
    </Dependency>
  </ProductDependencies>
  <ToolsetDependencies>
    <Dependency Name="Microsoft.DotNet.Arcade.Sdk" Version="8.0.0-beta.22513.2">
      <Uri>https://github.com/dotnet/arcade</Uri>
      <Sha>32f13f8a8af8085ca09fbf93513ac848582c4a41</Sha>
      <SourceBuild RepoName="arcade" ManagedOnly="true" />
    </Dependency>
    <Dependency Name="Microsoft.DotNet.Helix.Sdk" Version="8.0.0-beta.22513.2">
      <Uri>https://github.com/dotnet/arcade</Uri>
      <Sha>32f13f8a8af8085ca09fbf93513ac848582c4a41</Sha>
    </Dependency>
    <Dependency Name="Microsoft.DotNet.SignTool" Version="8.0.0-beta.22513.2">
      <Uri>https://github.com/dotnet/arcade</Uri>
      <Sha>32f13f8a8af8085ca09fbf93513ac848582c4a41</Sha>
    </Dependency>
    <Dependency Name="Microsoft.DotNet.XUnitExtensions" Version="8.0.0-beta.22513.2">
      <Uri>https://github.com/dotnet/arcade</Uri>
      <Sha>32f13f8a8af8085ca09fbf93513ac848582c4a41</Sha>
    </Dependency>
    <Dependency Name="System.Reflection.MetadataLoadContext" Version="8.0.0-alpha.1.22512.8">
      <Uri>https://github.com/dotnet/runtime</Uri>
<<<<<<< HEAD
      <Sha>d337cba786fa105d1b97ebe5e2f7f89ff0361627</Sha>
=======
      <Sha>cd2d83798383716204eb580eb5c89ef5b73b8ec2</Sha>
>>>>>>> e3de6476
    </Dependency>
    <Dependency Name="Microsoft.DotNet.XliffTasks" Version="1.0.0-beta.22512.1" CoherentParentDependency="Microsoft.DotNet.Arcade.Sdk">
      <Uri>https://github.com/dotnet/xliff-tasks</Uri>
      <Sha>7c36842c2fa44d76bd1e7109c47331544fb17f45</Sha>
      <SourceBuild RepoName="xliff-tasks" ManagedOnly="true" />
    </Dependency>
  </ToolsetDependencies>
</Dependencies><|MERGE_RESOLUTION|>--- conflicted
+++ resolved
@@ -8,7 +8,6 @@
     </Dependency>
     <Dependency Name="Microsoft.NETCore.App.Ref" Version="8.0.0-alpha.1.22512.8">
       <Uri>https://github.com/dotnet/runtime</Uri>
-<<<<<<< HEAD
       <Sha>d337cba786fa105d1b97ebe5e2f7f89ff0361627</Sha>
     </Dependency>
     <Dependency Name="VS.Redist.Common.NetCore.SharedFramework.x64.8.0" Version="8.0.0-alpha.1.22512.8">
@@ -18,65 +17,30 @@
     <Dependency Name="VS.Redist.Common.NetCore.TargetingPack.x64.8.0" Version="8.0.0-alpha.1.22512.8">
       <Uri>https://github.com/dotnet/runtime</Uri>
       <Sha>d337cba786fa105d1b97ebe5e2f7f89ff0361627</Sha>
-=======
-      <Sha>cd2d83798383716204eb580eb5c89ef5b73b8ec2</Sha>
-    </Dependency>
-    <Dependency Name="VS.Redist.Common.NetCore.SharedFramework.x64.7.0" Version="7.0.0-rtm.22513.12">
-      <Uri>https://github.com/dotnet/runtime</Uri>
-      <Sha>cd2d83798383716204eb580eb5c89ef5b73b8ec2</Sha>
-    </Dependency>
-    <Dependency Name="VS.Redist.Common.NetCore.TargetingPack.x64.7.0" Version="7.0.0-rtm.22513.12">
-      <Uri>https://github.com/dotnet/runtime</Uri>
-      <Sha>cd2d83798383716204eb580eb5c89ef5b73b8ec2</Sha>
->>>>>>> e3de6476
     </Dependency>
     <Dependency Name="Microsoft.NETCore.App.Runtime.win-x64" Version="8.0.0-alpha.1.22512.8">
       <Uri>https://github.com/dotnet/runtime</Uri>
-<<<<<<< HEAD
-      <Sha>d337cba786fa105d1b97ebe5e2f7f89ff0361627</Sha>
-=======
-      <Sha>cd2d83798383716204eb580eb5c89ef5b73b8ec2</Sha>
->>>>>>> e3de6476
+      <Sha>d337cba786fa105d1b97ebe5e2f7f89ff0361627</Sha>
     </Dependency>
     <Dependency Name="Microsoft.NETCore.App.Host.win-x64" Version="8.0.0-alpha.1.22512.8">
       <Uri>https://github.com/dotnet/runtime</Uri>
-<<<<<<< HEAD
-      <Sha>d337cba786fa105d1b97ebe5e2f7f89ff0361627</Sha>
-=======
-      <Sha>cd2d83798383716204eb580eb5c89ef5b73b8ec2</Sha>
->>>>>>> e3de6476
+      <Sha>d337cba786fa105d1b97ebe5e2f7f89ff0361627</Sha>
     </Dependency>
     <Dependency Name="Microsoft.NETCore.Platforms" Version="8.0.0-alpha.1.22512.8">
       <Uri>https://github.com/dotnet/runtime</Uri>
-<<<<<<< HEAD
       <Sha>d337cba786fa105d1b97ebe5e2f7f89ff0361627</Sha>
     </Dependency>
     <Dependency Name="Microsoft.NET.HostModel" Version="8.0.0-alpha.1.22512.8">
       <Uri>https://github.com/dotnet/runtime</Uri>
       <Sha>d337cba786fa105d1b97ebe5e2f7f89ff0361627</Sha>
-=======
-      <Sha>cd2d83798383716204eb580eb5c89ef5b73b8ec2</Sha>
-    </Dependency>
-    <Dependency Name="Microsoft.NET.HostModel" Version="7.0.0-rtm.22513.12">
-      <Uri>https://github.com/dotnet/runtime</Uri>
-      <Sha>cd2d83798383716204eb580eb5c89ef5b73b8ec2</Sha>
->>>>>>> e3de6476
     </Dependency>
     <Dependency Name="Microsoft.Extensions.DependencyModel" Version="8.0.0-alpha.1.22512.8">
       <Uri>https://github.com/dotnet/runtime</Uri>
-<<<<<<< HEAD
-      <Sha>d337cba786fa105d1b97ebe5e2f7f89ff0361627</Sha>
-=======
-      <Sha>cd2d83798383716204eb580eb5c89ef5b73b8ec2</Sha>
->>>>>>> e3de6476
+      <Sha>d337cba786fa105d1b97ebe5e2f7f89ff0361627</Sha>
     </Dependency>
     <Dependency Name="Microsoft.NETCore.DotNetHostResolver" Version="8.0.0-alpha.1.22512.8">
       <Uri>https://github.com/dotnet/runtime</Uri>
-<<<<<<< HEAD
-      <Sha>d337cba786fa105d1b97ebe5e2f7f89ff0361627</Sha>
-=======
-      <Sha>cd2d83798383716204eb580eb5c89ef5b73b8ec2</Sha>
->>>>>>> e3de6476
+      <Sha>d337cba786fa105d1b97ebe5e2f7f89ff0361627</Sha>
     </Dependency>
     <Dependency Name="Microsoft.Build" Version="17.5.0-preview-22517-05">
       <Uri>https://github.com/dotnet/msbuild</Uri>
@@ -129,7 +93,6 @@
       <Uri>https://github.com/dotnet/roslyn</Uri>
       <Sha>a9c49e8b8633005d2d03516693950037a9cf7cc7</Sha>
     </Dependency>
-<<<<<<< HEAD
     <Dependency Name="Microsoft.AspNetCore.DeveloperCertificates.XPlat" Version="8.0.0-alpha.1.22517.13">
       <Uri>https://github.com/dotnet/aspnetcore</Uri>
       <Sha>274c32e63a9df1979175c4e7c9adffdabc182e96</Sha>
@@ -141,19 +104,6 @@
     <Dependency Name="NuGet.Build.Tasks" Version="6.5.0-preview.1.16">
       <Uri>https://github.com/nuget/nuget.client</Uri>
       <Sha>fce0153005a97a83bb197eb82bae5cd210a88249</Sha>
-=======
-    <Dependency Name="Microsoft.AspNetCore.DeveloperCertificates.XPlat" Version="7.0.0-rtm.22513.7">
-      <Uri>https://github.com/dotnet/aspnetcore</Uri>
-      <Sha>d50065c4a4fe31a66a1cc2e1a31896d30464da13</Sha>
-    </Dependency>
-    <Dependency Name="Microsoft.AspNetCore.TestHost" Version="7.0.0">
-      <Uri>https://github.com/dotnet/aspnetcore</Uri>
-      <Sha>d50065c4a4fe31a66a1cc2e1a31896d30464da13</Sha>
-    </Dependency>
-    <Dependency Name="NuGet.Build.Tasks" Version="6.4.0-rc.117">
-      <Uri>https://github.com/nuget/nuget.client</Uri>
-      <Sha>125f673fd1cdb3cc012f62aa3ce764d2460b89eb</Sha>
->>>>>>> e3de6476
     </Dependency>
     <Dependency Name="Microsoft.NET.Test.Sdk" Version="17.5.0-preview-20221013-06">
       <Uri>https://github.com/microsoft/vstest</Uri>
@@ -166,11 +116,7 @@
     </Dependency>
     <Dependency Name="Microsoft.DotNet.ILCompiler" Version="8.0.0-alpha.1.22512.8">
       <Uri>https://github.com/dotnet/runtime</Uri>
-<<<<<<< HEAD
-      <Sha>d337cba786fa105d1b97ebe5e2f7f89ff0361627</Sha>
-=======
-      <Sha>cd2d83798383716204eb580eb5c89ef5b73b8ec2</Sha>
->>>>>>> e3de6476
+      <Sha>d337cba786fa105d1b97ebe5e2f7f89ff0361627</Sha>
       <SourceBuildTarball RepoName="runtime" ManagedOnly="true" />
     </Dependency>
     <Dependency Name="Microsoft.NET.ILLink.Analyzers" Version="7.0.100-1.22514.1">
@@ -179,55 +125,30 @@
     </Dependency>
     <Dependency Name="System.CodeDom" Version="8.0.0-alpha.1.22512.8">
       <Uri>https://github.com/dotnet/runtime</Uri>
-<<<<<<< HEAD
-      <Sha>d337cba786fa105d1b97ebe5e2f7f89ff0361627</Sha>
-=======
-      <Sha>cd2d83798383716204eb580eb5c89ef5b73b8ec2</Sha>
->>>>>>> e3de6476
+      <Sha>d337cba786fa105d1b97ebe5e2f7f89ff0361627</Sha>
     </Dependency>
     <Dependency Name="System.Security.Cryptography.ProtectedData" Version="8.0.0-alpha.1.22512.8">
       <Uri>https://github.com/dotnet/runtime</Uri>
-<<<<<<< HEAD
-      <Sha>d337cba786fa105d1b97ebe5e2f7f89ff0361627</Sha>
-=======
-      <Sha>cd2d83798383716204eb580eb5c89ef5b73b8ec2</Sha>
->>>>>>> e3de6476
+      <Sha>d337cba786fa105d1b97ebe5e2f7f89ff0361627</Sha>
     </Dependency>
     <Dependency Name="System.Text.Encoding.CodePages" Version="8.0.0-alpha.1.22512.8">
       <Uri>https://github.com/dotnet/runtime</Uri>
-<<<<<<< HEAD
-      <Sha>d337cba786fa105d1b97ebe5e2f7f89ff0361627</Sha>
-=======
-      <Sha>cd2d83798383716204eb580eb5c89ef5b73b8ec2</Sha>
->>>>>>> e3de6476
+      <Sha>d337cba786fa105d1b97ebe5e2f7f89ff0361627</Sha>
     </Dependency>
     <Dependency Name="System.Resources.Extensions" Version="8.0.0-alpha.1.22512.8">
       <Uri>https://github.com/dotnet/runtime</Uri>
-<<<<<<< HEAD
-      <Sha>d337cba786fa105d1b97ebe5e2f7f89ff0361627</Sha>
-=======
-      <Sha>cd2d83798383716204eb580eb5c89ef5b73b8ec2</Sha>
->>>>>>> e3de6476
+      <Sha>d337cba786fa105d1b97ebe5e2f7f89ff0361627</Sha>
     </Dependency>
     <Dependency Name="Microsoft.WindowsDesktop.App.Runtime.win-x64" Version="8.0.0-alpha.1.22515.1">
       <Uri>https://github.com/dotnet/windowsdesktop</Uri>
-<<<<<<< HEAD
       <Sha>78b04e9e0cd2250d78ef4937fc31c66db51aea73</Sha>
     </Dependency>
     <Dependency Name="VS.Redist.Common.WindowsDesktop.SharedFramework.x64.8.0" Version="8.0.0-alpha.1.22515.1">
       <Uri>https://github.com/dotnet/windowsdesktop</Uri>
       <Sha>78b04e9e0cd2250d78ef4937fc31c66db51aea73</Sha>
-=======
-      <Sha>ad8863df2b95995aba3cb7a9fa9c9df69dd1dfde</Sha>
-    </Dependency>
-    <Dependency Name="VS.Redist.Common.WindowsDesktop.SharedFramework.x64.7.0" Version="7.0.0-rtm.22513.10">
-      <Uri>https://github.com/dotnet/windowsdesktop</Uri>
-      <Sha>ad8863df2b95995aba3cb7a9fa9c9df69dd1dfde</Sha>
->>>>>>> e3de6476
     </Dependency>
     <Dependency Name="Microsoft.WindowsDesktop.App.Ref" Version="8.0.0-alpha.1.22515.1">
       <Uri>https://github.com/dotnet/windowsdesktop</Uri>
-<<<<<<< HEAD
       <Sha>78b04e9e0cd2250d78ef4937fc31c66db51aea73</Sha>
     </Dependency>
     <Dependency Name="VS.Redist.Common.WindowsDesktop.TargetingPack.x64.8.0" Version="8.0.0-alpha.1.22515.1">
@@ -282,62 +203,6 @@
     <Dependency Name="Microsoft.AspNetCore.Mvc.Api.Analyzers" Version="8.0.0-alpha.1.22517.13">
       <Uri>https://github.com/dotnet/aspnetcore</Uri>
       <Sha>274c32e63a9df1979175c4e7c9adffdabc182e96</Sha>
-=======
-      <Sha>ad8863df2b95995aba3cb7a9fa9c9df69dd1dfde</Sha>
-    </Dependency>
-    <Dependency Name="VS.Redist.Common.WindowsDesktop.TargetingPack.x64.7.0" Version="7.0.0-rtm.22513.10">
-      <Uri>https://github.com/dotnet/windowsdesktop</Uri>
-      <Sha>ad8863df2b95995aba3cb7a9fa9c9df69dd1dfde</Sha>
-    </Dependency>
-    <Dependency Name="Microsoft.NET.Sdk.WindowsDesktop" Version="7.0.0-rtm.22513.11" CoherentParentDependency="Microsoft.WindowsDesktop.App.Ref">
-      <Uri>https://github.com/dotnet/wpf</Uri>
-      <Sha>3924f4b0a8f46592f8c6e2aed3a2312ed72be913</Sha>
-    </Dependency>
-    <Dependency Name="Microsoft.AspNetCore.App.Ref" Version="7.0.0">
-      <Uri>https://github.com/dotnet/aspnetcore</Uri>
-      <Sha>d50065c4a4fe31a66a1cc2e1a31896d30464da13</Sha>
-    </Dependency>
-    <Dependency Name="Microsoft.AspNetCore.App.Ref.Internal" Version="7.0.0-rtm.22513.7">
-      <Uri>https://github.com/dotnet/aspnetcore</Uri>
-      <Sha>d50065c4a4fe31a66a1cc2e1a31896d30464da13</Sha>
-    </Dependency>
-    <Dependency Name="Microsoft.AspNetCore.App.Runtime.win-x64" Version="7.0.0">
-      <Uri>https://github.com/dotnet/aspnetcore</Uri>
-      <Sha>d50065c4a4fe31a66a1cc2e1a31896d30464da13</Sha>
-    </Dependency>
-    <Dependency Name="VS.Redist.Common.AspNetCore.SharedFramework.x64.7.0" Version="7.0.0-rtm.22513.7">
-      <Uri>https://github.com/dotnet/aspnetcore</Uri>
-      <Sha>d50065c4a4fe31a66a1cc2e1a31896d30464da13</Sha>
-      <SourceBuild RepoName="aspnetcore" ManagedOnly="true" />
-    </Dependency>
-    <Dependency Name="dotnet-dev-certs" Version="7.0.0-rtm.22513.7">
-      <Uri>https://github.com/dotnet/aspnetcore</Uri>
-      <Sha>d50065c4a4fe31a66a1cc2e1a31896d30464da13</Sha>
-    </Dependency>
-    <Dependency Name="dotnet-user-jwts" Version="7.0.0-rtm.22513.7">
-      <Uri>https://github.com/dotnet/aspnetcore</Uri>
-      <Sha>d50065c4a4fe31a66a1cc2e1a31896d30464da13</Sha>
-    </Dependency>
-    <Dependency Name="dotnet-user-secrets" Version="7.0.0-rtm.22513.7">
-      <Uri>https://github.com/dotnet/aspnetcore</Uri>
-      <Sha>d50065c4a4fe31a66a1cc2e1a31896d30464da13</Sha>
-    </Dependency>
-    <Dependency Name="Microsoft.AspNetCore.Analyzers" Version="7.0.0-rtm.22513.7">
-      <Uri>https://github.com/dotnet/aspnetcore</Uri>
-      <Sha>d50065c4a4fe31a66a1cc2e1a31896d30464da13</Sha>
-    </Dependency>
-    <Dependency Name="Microsoft.AspNetCore.Components.SdkAnalyzers" Version="7.0.0-rtm.22513.7">
-      <Uri>https://github.com/dotnet/aspnetcore</Uri>
-      <Sha>d50065c4a4fe31a66a1cc2e1a31896d30464da13</Sha>
-    </Dependency>
-    <Dependency Name="Microsoft.AspNetCore.Mvc.Analyzers" Version="7.0.0-rtm.22513.7">
-      <Uri>https://github.com/dotnet/aspnetcore</Uri>
-      <Sha>d50065c4a4fe31a66a1cc2e1a31896d30464da13</Sha>
-    </Dependency>
-    <Dependency Name="Microsoft.AspNetCore.Mvc.Api.Analyzers" Version="7.0.0-rtm.22513.7">
-      <Uri>https://github.com/dotnet/aspnetcore</Uri>
-      <Sha>d50065c4a4fe31a66a1cc2e1a31896d30464da13</Sha>
->>>>>>> e3de6476
     </Dependency>
     <Dependency Name="Microsoft.CodeAnalysis.Razor.Tooling.Internal" Version="7.0.0-preview.5.22412.2">
       <Uri>https://github.com/dotnet/razor-compiler</Uri>
@@ -356,7 +221,6 @@
       <Uri>https://github.com/dotnet/razor-compiler</Uri>
       <Sha>a41514681a4db83c7cae7e17debf668d12efc1bb</Sha>
     </Dependency>
-<<<<<<< HEAD
     <Dependency Name="Microsoft.Extensions.FileProviders.Embedded" Version="8.0.0-alpha.1.22517.13">
       <Uri>https://github.com/dotnet/aspnetcore</Uri>
       <Sha>274c32e63a9df1979175c4e7c9adffdabc182e96</Sha>
@@ -372,30 +236,12 @@
     <Dependency Name="Microsoft.JSInterop" Version="8.0.0-alpha.1.22517.13">
       <Uri>https://github.com/dotnet/aspnetcore</Uri>
       <Sha>274c32e63a9df1979175c4e7c9adffdabc182e96</Sha>
-=======
-    <Dependency Name="Microsoft.Extensions.FileProviders.Embedded" Version="7.0.0">
-      <Uri>https://github.com/dotnet/aspnetcore</Uri>
-      <Sha>d50065c4a4fe31a66a1cc2e1a31896d30464da13</Sha>
-    </Dependency>
-    <Dependency Name="Microsoft.AspNetCore.Authorization" Version="7.0.0">
-      <Uri>https://github.com/dotnet/aspnetcore</Uri>
-      <Sha>d50065c4a4fe31a66a1cc2e1a31896d30464da13</Sha>
-    </Dependency>
-    <Dependency Name="Microsoft.AspNetCore.Components.Web" Version="7.0.0">
-      <Uri>https://github.com/dotnet/aspnetcore</Uri>
-      <Sha>d50065c4a4fe31a66a1cc2e1a31896d30464da13</Sha>
-    </Dependency>
-    <Dependency Name="Microsoft.JSInterop" Version="7.0.0">
-      <Uri>https://github.com/dotnet/aspnetcore</Uri>
-      <Sha>d50065c4a4fe31a66a1cc2e1a31896d30464da13</Sha>
->>>>>>> e3de6476
     </Dependency>
     <Dependency Name="Microsoft.Web.Xdt" Version="7.0.0-preview.22423.2" Pinned="true">
       <Uri>https://github.com/dotnet/xdt</Uri>
       <Sha>9a1c3e1b7f0c8763d4c96e593961a61a72679a7b</Sha>
       <SourceBuild RepoName="xdt" ManagedOnly="true" />
     </Dependency>
-<<<<<<< HEAD
     <Dependency Name="Microsoft.CodeAnalysis.NetAnalyzers" Version="7.0.0-preview1.22511.2">
       <Uri>https://github.com/dotnet/roslyn-analyzers</Uri>
       <Sha>83c80bfbd2d283405d94af5e4bb496bf7d185b01</Sha>
@@ -403,15 +249,6 @@
     <Dependency Name="Microsoft.SourceBuild.Intermediate.roslyn-analyzers" Version="3.3.4-beta1.22511.2">
       <Uri>https://github.com/dotnet/roslyn-analyzers</Uri>
       <Sha>83c80bfbd2d283405d94af5e4bb496bf7d185b01</Sha>
-=======
-    <Dependency Name="Microsoft.CodeAnalysis.NetAnalyzers" Version="7.0.0-preview1.22513.1">
-      <Uri>https://github.com/dotnet/roslyn-analyzers</Uri>
-      <Sha>ea9fb45000311153bfc91690f306cca2b80e6b83</Sha>
-    </Dependency>
-    <Dependency Name="Microsoft.SourceBuild.Intermediate.roslyn-analyzers" Version="3.3.4-beta1.22513.1">
-      <Uri>https://github.com/dotnet/roslyn-analyzers</Uri>
-      <Sha>ea9fb45000311153bfc91690f306cca2b80e6b83</Sha>
->>>>>>> e3de6476
       <SourceBuild RepoName="roslyn-analyzers" ManagedOnly="true" />
     </Dependency>
     <Dependency Name="System.CommandLine" Version="2.0.0-beta4.22504.1">
@@ -449,11 +286,7 @@
     </Dependency>
     <Dependency Name="System.Reflection.MetadataLoadContext" Version="8.0.0-alpha.1.22512.8">
       <Uri>https://github.com/dotnet/runtime</Uri>
-<<<<<<< HEAD
-      <Sha>d337cba786fa105d1b97ebe5e2f7f89ff0361627</Sha>
-=======
-      <Sha>cd2d83798383716204eb580eb5c89ef5b73b8ec2</Sha>
->>>>>>> e3de6476
+      <Sha>d337cba786fa105d1b97ebe5e2f7f89ff0361627</Sha>
     </Dependency>
     <Dependency Name="Microsoft.DotNet.XliffTasks" Version="1.0.0-beta.22512.1" CoherentParentDependency="Microsoft.DotNet.Arcade.Sdk">
       <Uri>https://github.com/dotnet/xliff-tasks</Uri>
