--- conflicted
+++ resolved
@@ -45,18 +45,13 @@
     </Dependency>
     <Dependency Name="Microsoft.Build" Version="17.7.0-preview-23212-01">
       <Uri>https://github.com/dotnet/msbuild</Uri>
-<<<<<<< HEAD
       <Sha>e2fa2d70f5b1d9f1b8a595391ee3d7c457b0fe26</Sha>
       <SourceBuild RepoName="msbuild" ManagedOnly="true" />
-=======
-      <Sha>073c84ec2bb2de1e709eb1326402a8760d5651d3</Sha>
->>>>>>> 2d01755a
     </Dependency>
     <Dependency Name="Microsoft.Build.Localization" Version="17.7.0-preview-23212-01">
       <Uri>https://github.com/dotnet/msbuild</Uri>
       <Sha>073c84ec2bb2de1e709eb1326402a8760d5651d3</Sha>
     </Dependency>
-<<<<<<< HEAD
     <Dependency Name="Microsoft.SourceBuild.Intermediate.msbuild" Version="17.7.0-preview-23207-02">
       <Uri>https://github.com/dotnet/msbuild</Uri>
       <Sha>e2fa2d70f5b1d9f1b8a595391ee3d7c457b0fe26</Sha>
@@ -68,19 +63,6 @@
     <Dependency Name="Microsoft.SourceBuild.Intermediate.fsharp" Version="7.0.300-beta.23203.7">
       <Uri>https://github.com/dotnet/fsharp</Uri>
       <Sha>5b37dd5fea143baefbef2bd83836188af0815a30</Sha>
-=======
-    <Dependency Name="Microsoft.SourceBuild.Intermediate.msbuild" Version="17.7.0-preview-23212-01">
-      <Uri>https://github.com/dotnet/msbuild</Uri>
-      <Sha>073c84ec2bb2de1e709eb1326402a8760d5651d3</Sha>
-    </Dependency>
-    <Dependency Name="Microsoft.FSharp.Compiler" Version="12.5.0-beta.23212.12">
-      <Uri>https://github.com/dotnet/fsharp</Uri>
-      <Sha>706561c4ae01fe20554a901e129fa2b9c4abb0b6</Sha>
-    </Dependency>
-    <Dependency Name="Microsoft.SourceBuild.Intermediate.fsharp" Version="7.0.400-beta.23212.12">
-      <Uri>https://github.com/dotnet/fsharp</Uri>
-      <Sha>706561c4ae01fe20554a901e129fa2b9c4abb0b6</Sha>
->>>>>>> 2d01755a
       <SourceBuild RepoName="fsharp" ManagedOnly="true" />
     </Dependency>
     <Dependency Name="dotnet-format" Version="8.0.416301">
@@ -125,46 +107,21 @@
       <Uri>https://github.com/dotnet/aspnetcore</Uri>
       <Sha>0899b0aab473d3138ae4c024f4fa484a829217f0</Sha>
     </Dependency>
-<<<<<<< HEAD
     <Dependency Name="NuGet.Build.Tasks" Version="6.6.0-preview.3.61">
       <Uri>https://github.com/nuget/nuget.client</Uri>
       <Sha>0fa557836fa35aee7d60776ef0c88176dbcd22ac</Sha>
-=======
-    <Dependency Name="NuGet.Build.Tasks" Version="6.7.0-preview.1.12">
-      <Uri>https://github.com/nuget/nuget.client</Uri>
-      <Sha>3a0c9a47e24642bb4a4465dec7b4d1c379367855</Sha>
->>>>>>> 2d01755a
     </Dependency>
     <Dependency Name="Microsoft.NET.Test.Sdk" Version="17.7.0-preview.23211.5">
       <Uri>https://github.com/microsoft/vstest</Uri>
-<<<<<<< HEAD
       <Sha>040f4eb8ecc1e21833f62e4b8172474e0397e272</Sha>
-=======
-      <Sha>5bef4cdc79ad79f5627c028b6cf06a4197aa9c54</Sha>
-    </Dependency>
-    <Dependency Name="Microsoft.NET.ILLink.Tasks" Version="7.0.100-1.23211.1">
-      <Uri>https://github.com/dotnet/linker</Uri>
-      <Sha>9d4b3f3e0c100fe5ac4dc7f40d14d792178dbd0c</Sha>
-      <SourceBuild RepoName="linker" ManagedOnly="true" />
->>>>>>> 2d01755a
     </Dependency>
     <Dependency Name="Microsoft.NET.ILLink.Tasks" Version="8.0.0-preview.4.23212.3">
       <Uri>https://github.com/dotnet/runtime</Uri>
       <Sha>e7ed417c2bf4a24a0694a387f33ba843a2318fdc</Sha>
     </Dependency>
-<<<<<<< HEAD
     <Dependency Name="Microsoft.NET.ILLink.Analyzers" Version="8.0.100-1.23067.1">
       <Uri>https://github.com/dotnet/linker</Uri>
       <Sha>c790896f128957acd2999208f44f09ae1e826c8c</Sha>
-=======
-    <Dependency Name="Microsoft.NET.ILLink.Analyzers" Version="7.0.100-1.23211.1">
-      <Uri>https://github.com/dotnet/linker</Uri>
-      <Sha>9d4b3f3e0c100fe5ac4dc7f40d14d792178dbd0c</Sha>
-    </Dependency>
-    <Dependency Name="System.CodeDom" Version="7.0.0">
-      <Uri>https://dev.azure.com/dnceng/internal/_git/dotnet-runtime</Uri>
-      <Sha>d099f075e45d2aa6007a22b71b45a08758559f80</Sha>
->>>>>>> 2d01755a
     </Dependency>
     <Dependency Name="System.CodeDom" Version="8.0.0-preview.4.23212.3">
       <Uri>https://github.com/dotnet/runtime</Uri>
@@ -326,7 +283,6 @@
     </Dependency>
   </ProductDependencies>
   <ToolsetDependencies>
-<<<<<<< HEAD
     <Dependency Name="Microsoft.DotNet.Arcade.Sdk" Version="8.0.0-beta.23211.8">
       <Uri>https://github.com/dotnet/arcade</Uri>
       <Sha>17d9eee32f20a6af0ebb620254a22f601d159578</Sha>
@@ -348,24 +304,6 @@
     <Dependency Name="Microsoft.DotNet.XUnitExtensions" Version="8.0.0-beta.23211.8">
       <Uri>https://github.com/dotnet/arcade</Uri>
       <Sha>17d9eee32f20a6af0ebb620254a22f601d159578</Sha>
-=======
-    <Dependency Name="Microsoft.DotNet.Arcade.Sdk" Version="7.0.0-beta.23211.2">
-      <Uri>https://github.com/dotnet/arcade</Uri>
-      <Sha>7c5e5a782c67460b123c8e41d484ebcca8002c93</Sha>
-      <SourceBuild RepoName="arcade" ManagedOnly="true" />
-    </Dependency>
-    <Dependency Name="Microsoft.DotNet.Helix.Sdk" Version="7.0.0-beta.23211.2">
-      <Uri>https://github.com/dotnet/arcade</Uri>
-      <Sha>7c5e5a782c67460b123c8e41d484ebcca8002c93</Sha>
-    </Dependency>
-    <Dependency Name="Microsoft.DotNet.SignTool" Version="7.0.0-beta.23211.2">
-      <Uri>https://github.com/dotnet/arcade</Uri>
-      <Sha>7c5e5a782c67460b123c8e41d484ebcca8002c93</Sha>
-    </Dependency>
-    <Dependency Name="Microsoft.DotNet.XUnitExtensions" Version="7.0.0-beta.23211.2">
-      <Uri>https://github.com/dotnet/arcade</Uri>
-      <Sha>7c5e5a782c67460b123c8e41d484ebcca8002c93</Sha>
->>>>>>> 2d01755a
     </Dependency>
     <Dependency Name="System.Reflection.MetadataLoadContext" Version="8.0.0-preview.4.23212.3">
       <Uri>https://github.com/dotnet/runtime</Uri>
