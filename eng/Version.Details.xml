<?xml version="1.0" encoding="utf-8"?>
<Dependencies>
  <ProductDependencies>
    <Dependency Name="Microsoft.TemplateEngine.Abstractions" Version="9.0.100-preview.4.24221.1">
      <Uri>https://github.com/dotnet/templating</Uri>
      <Sha>c0add2639e0f6321a13b1e6f6e310d9fc2524872</Sha>
    </Dependency>
    <Dependency Name="Microsoft.TemplateEngine.Mocks" Version="9.0.100-preview.4.24221.1">
      <Uri>https://github.com/dotnet/templating</Uri>
      <Sha>c0add2639e0f6321a13b1e6f6e310d9fc2524872</Sha>
    </Dependency>
    <!-- Intermediate is necessary for source build. -->
    <Dependency Name="Microsoft.SourceBuild.Intermediate.templating" Version="9.0.100-preview.4.24221.1">
      <Uri>https://github.com/dotnet/templating</Uri>
      <Sha>c0add2639e0f6321a13b1e6f6e310d9fc2524872</Sha>
      <SourceBuild RepoName="templating" ManagedOnly="true" />
    </Dependency>
    <Dependency Name="Microsoft.NETCore.App.Ref" Version="9.0.0-preview.4.24225.3">
      <Uri>https://github.com/dotnet/runtime</Uri>
      <Sha>d0dffe1dcfc6dbc9208546ffcb39aa9e6945e783</Sha>
    </Dependency>
    <Dependency Name="VS.Redist.Common.NetCore.SharedFramework.x64.9.0" Version="9.0.0-preview.4.24225.3">
      <Uri>https://github.com/dotnet/runtime</Uri>
      <Sha>d0dffe1dcfc6dbc9208546ffcb39aa9e6945e783</Sha>
    </Dependency>
    <Dependency Name="VS.Redist.Common.NetCore.TargetingPack.x64.9.0" Version="9.0.0-preview.4.24225.3">
      <Uri>https://github.com/dotnet/runtime</Uri>
      <Sha>d0dffe1dcfc6dbc9208546ffcb39aa9e6945e783</Sha>
    </Dependency>
    <Dependency Name="Microsoft.NETCore.App.Runtime.win-x64" Version="9.0.0-preview.4.24225.3">
      <Uri>https://github.com/dotnet/runtime</Uri>
      <Sha>d0dffe1dcfc6dbc9208546ffcb39aa9e6945e783</Sha>
    </Dependency>
    <Dependency Name="Microsoft.NETCore.App.Host.win-x64" Version="9.0.0-preview.4.24225.3">
      <Uri>https://github.com/dotnet/runtime</Uri>
      <Sha>d0dffe1dcfc6dbc9208546ffcb39aa9e6945e783</Sha>
    </Dependency>
    <Dependency Name="Microsoft.NETCore.Platforms" Version="9.0.0-preview.4.24225.3">
      <Uri>https://github.com/dotnet/runtime</Uri>
      <Sha>d0dffe1dcfc6dbc9208546ffcb39aa9e6945e783</Sha>
    </Dependency>
    <Dependency Name="Microsoft.NET.HostModel" Version="9.0.0-preview.4.24225.3">
      <Uri>https://github.com/dotnet/runtime</Uri>
      <Sha>d0dffe1dcfc6dbc9208546ffcb39aa9e6945e783</Sha>
    </Dependency>
    <Dependency Name="Microsoft.Extensions.DependencyModel" Version="9.0.0-preview.4.24225.3">
      <Uri>https://github.com/dotnet/runtime</Uri>
      <Sha>d0dffe1dcfc6dbc9208546ffcb39aa9e6945e783</Sha>
    </Dependency>
    <!-- Intermediate is necessary for source build. -->
    <Dependency Name="Microsoft.SourceBuild.Intermediate.runtime.linux-x64" Version="9.0.0-preview.4.24225.3">
      <Uri>https://github.com/dotnet/runtime</Uri>
      <Sha>d0dffe1dcfc6dbc9208546ffcb39aa9e6945e783</Sha>
      <SourceBuild RepoName="runtime" ManagedOnly="false" />
    </Dependency>
    <!-- Change blob version in GenerateLayout.targets if this is unpinned to service targeting pack -->
    <!-- No new netstandard.library planned for 3.1 timeframe at this time. -->
    <Dependency Name="NETStandard.Library.Ref" Version="2.1.0" Pinned="true">
      <Uri>https://github.com/dotnet/core-setup</Uri>
      <Sha>7d57652f33493fa022125b7f63aad0d70c52d810</Sha>
    </Dependency>
    <Dependency Name="Microsoft.NET.Workload.Emscripten.Current.Manifest-9.0.100.Transport" Version="9.0.0-preview.4.24222.2" CoherentParentDependency="Microsoft.NETCore.App.Runtime.win-x64">
      <Uri>https://github.com/dotnet/emsdk</Uri>
      <Sha>9d28301f6a5f512db14f242f7403a4bfbcbcc8a4</Sha>
    </Dependency>
    <!-- Intermediate is necessary for source build. -->
    <Dependency Name="Microsoft.SourceBuild.Intermediate.emsdk" Version="9.0.0-preview.4.24222.2" CoherentParentDependency="Microsoft.NETCore.App.Runtime.win-x64">
      <Uri>https://github.com/dotnet/emsdk</Uri>
      <Sha>9d28301f6a5f512db14f242f7403a4bfbcbcc8a4</Sha>
      <SourceBuild RepoName="emsdk" ManagedOnly="true" />
    </Dependency>
    <Dependency Name="Microsoft.Build" Version="17.11.0-preview-24223-07">
      <Uri>https://github.com/dotnet/msbuild</Uri>
      <Sha>d542f3a80101883083b95fff0b67666b63002751</Sha>
    </Dependency>
    <Dependency Name="Microsoft.Build.Localization" Version="17.11.0-preview-24223-07">
      <Uri>https://github.com/dotnet/msbuild</Uri>
      <Sha>d542f3a80101883083b95fff0b67666b63002751</Sha>
    </Dependency>
    <!-- Intermediate is necessary for source build. -->
    <Dependency Name="Microsoft.SourceBuild.Intermediate.msbuild" Version="17.11.0-preview-24223-07">
      <Uri>https://github.com/dotnet/msbuild</Uri>
      <Sha>d542f3a80101883083b95fff0b67666b63002751</Sha>
      <SourceBuild RepoName="msbuild" ManagedOnly="true" />
    </Dependency>
    <Dependency Name="Microsoft.FSharp.Compiler" Version="12.8.400-beta.24223.1">
      <Uri>https://github.com/dotnet/fsharp</Uri>
      <Sha>9881e3b215a6b0ae64b83ffacac518314ca6a19d</Sha>
    </Dependency>
    <!-- Intermediate is necessary for source build. -->
    <Dependency Name="Microsoft.SourceBuild.Intermediate.fsharp" Version="8.0.400-beta.24223.1">
      <Uri>https://github.com/dotnet/fsharp</Uri>
      <Sha>9881e3b215a6b0ae64b83ffacac518314ca6a19d</Sha>
      <SourceBuild RepoName="fsharp" ManagedOnly="true" />
    </Dependency>
    <Dependency Name="Microsoft.Net.Compilers.Toolset" Version="4.11.0-1.24224.9">
      <Uri>https://github.com/dotnet/roslyn</Uri>
      <Sha>75a05d09859425fb1f80f935bcea436d9a265812</Sha>
    </Dependency>
    <!-- Intermediate is necessary for source build. -->
    <Dependency Name="Microsoft.SourceBuild.Intermediate.roslyn" Version="4.11.0-1.24224.9">
      <Uri>https://github.com/dotnet/roslyn</Uri>
      <Sha>75a05d09859425fb1f80f935bcea436d9a265812</Sha>
      <SourceBuild RepoName="roslyn" ManagedOnly="true" />
    </Dependency>
    <Dependency Name="Microsoft.CodeAnalysis" Version="4.11.0-1.24224.9">
      <Uri>https://github.com/dotnet/roslyn</Uri>
      <Sha>75a05d09859425fb1f80f935bcea436d9a265812</Sha>
    </Dependency>
    <Dependency Name="Microsoft.CodeAnalysis.CSharp" Version="4.11.0-1.24224.9">
      <Uri>https://github.com/dotnet/roslyn</Uri>
      <Sha>75a05d09859425fb1f80f935bcea436d9a265812</Sha>
    </Dependency>
    <Dependency Name="Microsoft.CodeAnalysis.CSharp.CodeStyle" Version="4.11.0-1.24224.9">
      <Uri>https://github.com/dotnet/roslyn</Uri>
      <Sha>75a05d09859425fb1f80f935bcea436d9a265812</Sha>
    </Dependency>
    <Dependency Name="Microsoft.CodeAnalysis.CSharp.Features" Version="4.11.0-1.24224.9">
      <Uri>https://github.com/dotnet/roslyn</Uri>
      <Sha>75a05d09859425fb1f80f935bcea436d9a265812</Sha>
    </Dependency>
    <Dependency Name="Microsoft.CodeAnalysis.CSharp.Workspaces" Version="4.11.0-1.24224.9">
      <Uri>https://github.com/dotnet/roslyn</Uri>
      <Sha>75a05d09859425fb1f80f935bcea436d9a265812</Sha>
    </Dependency>
    <Dependency Name="Microsoft.CodeAnalysis.Workspaces.MSBuild" Version="4.11.0-1.24224.9">
      <Uri>https://github.com/dotnet/roslyn</Uri>
      <Sha>75a05d09859425fb1f80f935bcea436d9a265812</Sha>
    </Dependency>
    <Dependency Name="Microsoft.AspNetCore.DeveloperCertificates.XPlat" Version="9.0.0-preview.4.24223.1">
      <Uri>https://github.com/dotnet/aspnetcore</Uri>
      <Sha>f18510c2fbdfc11b8144ced4857b3d878fa70965</Sha>
    </Dependency>
    <Dependency Name="Microsoft.AspNetCore.TestHost" Version="9.0.0-preview.4.24223.1">
      <Uri>https://github.com/dotnet/aspnetcore</Uri>
      <Sha>f18510c2fbdfc11b8144ced4857b3d878fa70965</Sha>
    </Dependency>
    <Dependency Name="Microsoft.Build.NuGetSdkResolver" Version="6.11.0-preview.1.30">
      <Uri>https://github.com/nuget/nuget.client</Uri>
      <Sha>2669e3770fbc99c3019d4f899a1c5438f26bd352</Sha>
    </Dependency>
    <Dependency Name="NuGet.Build.Tasks" Version="6.11.0-preview.1.30">
      <Uri>https://github.com/nuget/nuget.client</Uri>
<<<<<<< HEAD
      <Sha>252bbee32a839623dc9af267f950d21cde5e9497</Sha>
      <SourceBuildTarball RepoName="nuget-client" ManagedOnly="true" />
=======
      <Sha>2669e3770fbc99c3019d4f899a1c5438f26bd352</Sha>
>>>>>>> 4518b741
    </Dependency>
    <Dependency Name="NuGet.Build.Tasks.Console" Version="6.11.0-preview.1.30">
      <Uri>https://github.com/nuget/nuget.client</Uri>
      <Sha>2669e3770fbc99c3019d4f899a1c5438f26bd352</Sha>
    </Dependency>
    <Dependency Name="NuGet.Build.Tasks.Pack" Version="6.11.0-preview.1.30">
      <Uri>https://github.com/nuget/nuget.client</Uri>
      <Sha>2669e3770fbc99c3019d4f899a1c5438f26bd352</Sha>
    </Dependency>
    <Dependency Name="NuGet.Commands" Version="6.11.0-preview.1.30">
      <Uri>https://github.com/nuget/nuget.client</Uri>
      <Sha>2669e3770fbc99c3019d4f899a1c5438f26bd352</Sha>
    </Dependency>
    <Dependency Name="NuGet.CommandLine.XPlat" Version="6.11.0-preview.1.30">
      <Uri>https://github.com/nuget/nuget.client</Uri>
      <Sha>2669e3770fbc99c3019d4f899a1c5438f26bd352</Sha>
    </Dependency>
    <Dependency Name="NuGet.Common" Version="6.11.0-preview.1.30">
      <Uri>https://github.com/nuget/nuget.client</Uri>
      <Sha>2669e3770fbc99c3019d4f899a1c5438f26bd352</Sha>
    </Dependency>
    <Dependency Name="NuGet.Configuration" Version="6.11.0-preview.1.30">
      <Uri>https://github.com/nuget/nuget.client</Uri>
      <Sha>2669e3770fbc99c3019d4f899a1c5438f26bd352</Sha>
    </Dependency>
    <Dependency Name="NuGet.Credentials" Version="6.11.0-preview.1.30">
      <Uri>https://github.com/nuget/nuget.client</Uri>
      <Sha>2669e3770fbc99c3019d4f899a1c5438f26bd352</Sha>
    </Dependency>
    <Dependency Name="NuGet.DependencyResolver.Core" Version="6.11.0-preview.1.30">
      <Uri>https://github.com/nuget/nuget.client</Uri>
      <Sha>2669e3770fbc99c3019d4f899a1c5438f26bd352</Sha>
    </Dependency>
    <Dependency Name="NuGet.Frameworks" Version="6.11.0-preview.1.30">
      <Uri>https://github.com/nuget/nuget.client</Uri>
      <Sha>2669e3770fbc99c3019d4f899a1c5438f26bd352</Sha>
    </Dependency>
    <Dependency Name="NuGet.LibraryModel" Version="6.11.0-preview.1.30">
      <Uri>https://github.com/nuget/nuget.client</Uri>
      <Sha>2669e3770fbc99c3019d4f899a1c5438f26bd352</Sha>
    </Dependency>
    <Dependency Name="NuGet.ProjectModel" Version="6.11.0-preview.1.30">
      <Uri>https://github.com/nuget/nuget.client</Uri>
      <Sha>2669e3770fbc99c3019d4f899a1c5438f26bd352</Sha>
    </Dependency>
    <Dependency Name="NuGet.Protocol" Version="6.11.0-preview.1.30">
      <Uri>https://github.com/nuget/nuget.client</Uri>
      <Sha>2669e3770fbc99c3019d4f899a1c5438f26bd352</Sha>
    </Dependency>
    <Dependency Name="NuGet.Packaging" Version="6.11.0-preview.1.30">
      <Uri>https://github.com/nuget/nuget.client</Uri>
      <Sha>2669e3770fbc99c3019d4f899a1c5438f26bd352</Sha>
    </Dependency>
    <Dependency Name="NuGet.Versioning" Version="6.11.0-preview.1.30">
      <Uri>https://github.com/nuget/nuget.client</Uri>
      <Sha>2669e3770fbc99c3019d4f899a1c5438f26bd352</Sha>
    </Dependency>
    <Dependency Name="NuGet.Localization" Version="6.11.0-preview.1.30">
      <Uri>https://github.com/nuget/nuget.client</Uri>
      <Sha>2669e3770fbc99c3019d4f899a1c5438f26bd352</Sha>
    </Dependency>
    <Dependency Name="Microsoft.NET.Test.Sdk" Version="17.10.0-release-24203-04">
      <Uri>https://github.com/microsoft/vstest</Uri>
      <Sha>56d28849af08dc3143d019694aa92f186b89d2ac</Sha>
    </Dependency>
    <Dependency Name="Microsoft.TestPlatform.CLI" Version="17.10.0-release-24203-04">
      <Uri>https://github.com/microsoft/vstest</Uri>
      <Sha>56d28849af08dc3143d019694aa92f186b89d2ac</Sha>
    </Dependency>
    <Dependency Name="Microsoft.TestPlatform.Build" Version="17.10.0-release-24203-04">
      <Uri>https://github.com/microsoft/vstest</Uri>
      <Sha>56d28849af08dc3143d019694aa92f186b89d2ac</Sha>
    </Dependency>
    <!-- Intermediate is necessary for source build. -->
    <Dependency Name="Microsoft.SourceBuild.Intermediate.vstest" Version="17.10.0-release-24203-04">
      <Uri>https://github.com/microsoft/vstest</Uri>
      <Sha>56d28849af08dc3143d019694aa92f186b89d2ac</Sha>
      <SourceBuild RepoName="vstest" ManagedOnly="true" />
    </Dependency>
    <Dependency Name="Microsoft.NET.ILLink.Tasks" Version="9.0.0-preview.4.24225.3">
      <Uri>https://github.com/dotnet/runtime</Uri>
      <Sha>d0dffe1dcfc6dbc9208546ffcb39aa9e6945e783</Sha>
    </Dependency>
    <Dependency Name="System.CodeDom" Version="9.0.0-preview.4.24225.3">
      <Uri>https://github.com/dotnet/runtime</Uri>
      <Sha>d0dffe1dcfc6dbc9208546ffcb39aa9e6945e783</Sha>
    </Dependency>
    <Dependency Name="System.Security.Cryptography.ProtectedData" Version="9.0.0-preview.4.24225.3">
      <Uri>https://github.com/dotnet/runtime</Uri>
      <Sha>d0dffe1dcfc6dbc9208546ffcb39aa9e6945e783</Sha>
    </Dependency>
    <Dependency Name="System.Text.Encoding.CodePages" Version="9.0.0-preview.4.24225.3">
      <Uri>https://github.com/dotnet/runtime</Uri>
      <Sha>d0dffe1dcfc6dbc9208546ffcb39aa9e6945e783</Sha>
    </Dependency>
    <Dependency Name="System.Resources.Extensions" Version="9.0.0-preview.4.24225.3">
      <Uri>https://github.com/dotnet/runtime</Uri>
      <Sha>d0dffe1dcfc6dbc9208546ffcb39aa9e6945e783</Sha>
    </Dependency>
    <Dependency Name="Microsoft.WindowsDesktop.App.Runtime.win-x64" Version="9.0.0-preview.5.24224.3">
      <Uri>https://github.com/dotnet/windowsdesktop</Uri>
      <Sha>5ae69b955cef19f70a6f114c6dcb53e863fa0327</Sha>
      <SourceBuildTarball RepoName="windowsdesktop" ManagedOnly="true" />
    </Dependency>
    <Dependency Name="VS.Redist.Common.WindowsDesktop.SharedFramework.x64.9.0" Version="9.0.0-preview.5.24224.3">
      <Uri>https://github.com/dotnet/windowsdesktop</Uri>
      <Sha>5ae69b955cef19f70a6f114c6dcb53e863fa0327</Sha>
    </Dependency>
    <Dependency Name="Microsoft.WindowsDesktop.App.Ref" Version="9.0.0-preview.5.24224.3">
      <Uri>https://github.com/dotnet/windowsdesktop</Uri>
      <Sha>5ae69b955cef19f70a6f114c6dcb53e863fa0327</Sha>
    </Dependency>
    <Dependency Name="VS.Redist.Common.WindowsDesktop.TargetingPack.x64.9.0" Version="9.0.0-preview.5.24224.3">
      <Uri>https://github.com/dotnet/windowsdesktop</Uri>
      <Sha>5ae69b955cef19f70a6f114c6dcb53e863fa0327</Sha>
    </Dependency>
    <Dependency Name="Microsoft.NET.Sdk.WindowsDesktop" Version="9.0.0-preview.5.24224.1" CoherentParentDependency="Microsoft.WindowsDesktop.App.Ref">
      <Uri>https://github.com/dotnet/wpf</Uri>
      <Sha>ed866731842f39a5eef71e9678226a9db7e4fc9e</Sha>
    </Dependency>
    <Dependency Name="Microsoft.AspNetCore.App.Ref" Version="9.0.0-preview.4.24223.1">
      <Uri>https://github.com/dotnet/aspnetcore</Uri>
      <Sha>f18510c2fbdfc11b8144ced4857b3d878fa70965</Sha>
    </Dependency>
    <Dependency Name="Microsoft.AspNetCore.App.Ref.Internal" Version="9.0.0-preview.4.24223.1">
      <Uri>https://github.com/dotnet/aspnetcore</Uri>
      <Sha>f18510c2fbdfc11b8144ced4857b3d878fa70965</Sha>
    </Dependency>
    <Dependency Name="Microsoft.AspNetCore.App.Runtime.win-x64" Version="9.0.0-preview.4.24223.1">
      <Uri>https://github.com/dotnet/aspnetcore</Uri>
      <Sha>f18510c2fbdfc11b8144ced4857b3d878fa70965</Sha>
    </Dependency>
    <Dependency Name="VS.Redist.Common.AspNetCore.SharedFramework.x64.9.0" Version="9.0.0-preview.4.24223.1">
      <Uri>https://github.com/dotnet/aspnetcore</Uri>
      <Sha>f18510c2fbdfc11b8144ced4857b3d878fa70965</Sha>
    </Dependency>
    <Dependency Name="dotnet-dev-certs" Version="9.0.0-preview.4.24223.1">
      <Uri>https://github.com/dotnet/aspnetcore</Uri>
      <Sha>f18510c2fbdfc11b8144ced4857b3d878fa70965</Sha>
    </Dependency>
    <Dependency Name="dotnet-user-jwts" Version="9.0.0-preview.4.24223.1">
      <Uri>https://github.com/dotnet/aspnetcore</Uri>
      <Sha>f18510c2fbdfc11b8144ced4857b3d878fa70965</Sha>
    </Dependency>
    <Dependency Name="dotnet-user-secrets" Version="9.0.0-preview.4.24223.1">
      <Uri>https://github.com/dotnet/aspnetcore</Uri>
      <Sha>f18510c2fbdfc11b8144ced4857b3d878fa70965</Sha>
    </Dependency>
    <Dependency Name="Microsoft.AspNetCore.Analyzers" Version="9.0.0-preview.4.24223.1">
      <Uri>https://github.com/dotnet/aspnetcore</Uri>
      <Sha>f18510c2fbdfc11b8144ced4857b3d878fa70965</Sha>
    </Dependency>
    <Dependency Name="Microsoft.AspNetCore.Components.SdkAnalyzers" Version="9.0.0-preview.4.24223.1">
      <Uri>https://github.com/dotnet/aspnetcore</Uri>
      <Sha>f18510c2fbdfc11b8144ced4857b3d878fa70965</Sha>
    </Dependency>
    <Dependency Name="Microsoft.AspNetCore.Mvc.Analyzers" Version="9.0.0-preview.4.24223.1">
      <Uri>https://github.com/dotnet/aspnetcore</Uri>
      <Sha>f18510c2fbdfc11b8144ced4857b3d878fa70965</Sha>
    </Dependency>
    <Dependency Name="Microsoft.AspNetCore.Mvc.Api.Analyzers" Version="9.0.0-preview.4.24223.1">
      <Uri>https://github.com/dotnet/aspnetcore</Uri>
      <Sha>f18510c2fbdfc11b8144ced4857b3d878fa70965</Sha>
    </Dependency>
    <Dependency Name="Microsoft.Extensions.FileProviders.Embedded" Version="9.0.0-preview.4.24223.1">
      <Uri>https://github.com/dotnet/aspnetcore</Uri>
      <Sha>f18510c2fbdfc11b8144ced4857b3d878fa70965</Sha>
    </Dependency>
    <Dependency Name="Microsoft.AspNetCore.Authorization" Version="9.0.0-preview.4.24223.1">
      <Uri>https://github.com/dotnet/aspnetcore</Uri>
      <Sha>f18510c2fbdfc11b8144ced4857b3d878fa70965</Sha>
    </Dependency>
    <Dependency Name="Microsoft.AspNetCore.Components.Web" Version="9.0.0-preview.4.24223.1">
      <Uri>https://github.com/dotnet/aspnetcore</Uri>
      <Sha>f18510c2fbdfc11b8144ced4857b3d878fa70965</Sha>
    </Dependency>
    <Dependency Name="Microsoft.JSInterop" Version="9.0.0-preview.4.24223.1">
      <Uri>https://github.com/dotnet/aspnetcore</Uri>
      <Sha>f18510c2fbdfc11b8144ced4857b3d878fa70965</Sha>
    </Dependency>
    <!-- Intermediate is necessary for source build. -->
    <Dependency Name="Microsoft.SourceBuild.Intermediate.aspnetcore" Version="9.0.0-preview.4.24223.1">
      <Uri>https://github.com/dotnet/aspnetcore</Uri>
      <Sha>f18510c2fbdfc11b8144ced4857b3d878fa70965</Sha>
      <SourceBuild RepoName="aspnetcore" ManagedOnly="true" />
    </Dependency>
    <Dependency Name="Microsoft.CodeAnalysis.Razor.Tooling.Internal" Version="7.0.0-preview.24225.2">
      <Uri>https://github.com/dotnet/razor</Uri>
      <Sha>77b30be775f467e096c0b2a908bf53239e1d164b</Sha>
    </Dependency>
    <Dependency Name="Microsoft.AspNetCore.Mvc.Razor.Extensions.Tooling.Internal" Version="7.0.0-preview.24225.2">
      <Uri>https://github.com/dotnet/razor</Uri>
      <Sha>77b30be775f467e096c0b2a908bf53239e1d164b</Sha>
    </Dependency>
    <Dependency Name="Microsoft.NET.Sdk.Razor.SourceGenerators.Transport" Version="7.0.0-preview.24225.2">
      <Uri>https://github.com/dotnet/razor</Uri>
      <Sha>77b30be775f467e096c0b2a908bf53239e1d164b</Sha>
    </Dependency>
    <!-- Intermediate is necessary for source build. -->
    <Dependency Name="Microsoft.SourceBuild.Intermediate.razor" Version="7.0.0-preview.24225.2">
      <Uri>https://github.com/dotnet/razor</Uri>
      <Sha>77b30be775f467e096c0b2a908bf53239e1d164b</Sha>
      <SourceBuild RepoName="razor" ManagedOnly="true" />
    </Dependency>
    <Dependency Name="Microsoft.Extensions.FileProviders.Embedded" Version="9.0.0-preview.4.24223.1">
      <Uri>https://github.com/dotnet/aspnetcore</Uri>
      <Sha>f18510c2fbdfc11b8144ced4857b3d878fa70965</Sha>
    </Dependency>
    <Dependency Name="Microsoft.AspNetCore.Authorization" Version="9.0.0-preview.4.24223.1">
      <Uri>https://github.com/dotnet/aspnetcore</Uri>
      <Sha>f18510c2fbdfc11b8144ced4857b3d878fa70965</Sha>
    </Dependency>
    <Dependency Name="Microsoft.AspNetCore.Components.Web" Version="9.0.0-preview.4.24223.1">
      <Uri>https://github.com/dotnet/aspnetcore</Uri>
      <Sha>f18510c2fbdfc11b8144ced4857b3d878fa70965</Sha>
    </Dependency>
    <Dependency Name="Microsoft.JSInterop" Version="9.0.0-preview.4.24223.1">
      <Uri>https://github.com/dotnet/aspnetcore</Uri>
      <Sha>f18510c2fbdfc11b8144ced4857b3d878fa70965</Sha>
    </Dependency>
    <Dependency Name="Microsoft.DotNet.Test.ProjectTemplates.2.1" Version="1.0.2-beta4.22406.1">
      <Uri>https://github.com/dotnet/test-templates</Uri>
      <Sha>0385265f4d0b6413d64aea0223172366a9b9858c</Sha>
    </Dependency>
    <Dependency Name="Microsoft.DotNet.Test.ProjectTemplates.5.0" Version="1.1.0-rc.23558.1">
      <Uri>https://github.com/dotnet/test-templates</Uri>
      <Sha>307b8f538d83a955d8f6dd909eee41a5555f2f4d</Sha>
    </Dependency>
    <Dependency Name="Microsoft.DotNet.Test.ProjectTemplates.6.0" Version="1.1.0-rc.24069.1">
      <Uri>https://github.com/dotnet/test-templates</Uri>
      <Sha>becc4bd157cd6608b51a5ffe414a5d2de6330272</Sha>
    </Dependency>
    <Dependency Name="Microsoft.DotNet.Test.ProjectTemplates.7.0" Version="1.1.0-rc.24069.1">
      <Uri>https://github.com/dotnet/test-templates</Uri>
      <Sha>becc4bd157cd6608b51a5ffe414a5d2de6330272</Sha>
    </Dependency>
    <Dependency Name="Microsoft.DotNet.Test.ProjectTemplates.8.0" Version="1.1.0-rc.24120.2">
      <Uri>https://github.com/dotnet/test-templates</Uri>
      <Sha>1591b24326caa98288e04e18e5c1b75c36c917c1</Sha>
    </Dependency>
    <Dependency Name="Microsoft.DotNet.Test.ProjectTemplates.9.0" Version="1.1.0-rc.24120.2">
      <Uri>https://github.com/dotnet/test-templates</Uri>
      <Sha>1591b24326caa98288e04e18e5c1b75c36c917c1</Sha>
    </Dependency>
    <!-- Intermediate is necessary for source build. -->
    <Dependency Name="Microsoft.SourceBuild.Intermediate.test-templates" Version="1.1.0-rc.24120.2">
      <Uri>https://github.com/dotnet/test-templates</Uri>
      <Sha>1591b24326caa98288e04e18e5c1b75c36c917c1</Sha>
      <SourceBuild RepoName="test-templates" ManagedOnly="true" />
    </Dependency>
    <!-- For coherency purposes, these versions should be gated by the versions of winforms and wpf routed via windowsdesktop -->
    <Dependency Name="Microsoft.Dotnet.WinForms.ProjectTemplates" Version="9.0.0-preview.4.24201.2" CoherentParentDependency="Microsoft.WindowsDesktop.App.Runtime.win-x64">
      <Uri>https://github.com/dotnet/winforms</Uri>
      <Sha>6710618bf954958130cd0e940cc25223079b12d5</Sha>
    </Dependency>
    <Dependency Name="Microsoft.DotNet.Wpf.ProjectTemplates" Version="9.0.0-preview.4.24202.2" CoherentParentDependency="Microsoft.WindowsDesktop.App.Runtime.win-x64">
      <Uri>https://github.com/dotnet/wpf</Uri>
      <Sha>25ba139a0c67220a843c989343d27580877c3f8b</Sha>
    </Dependency>
    <Dependency Name="Microsoft.Web.Xdt" Version="9.0.0-preview.24222.1">
      <Uri>https://github.com/dotnet/xdt</Uri>
      <Sha>5f5cfd7615e5f07f39b3ca49ff49cdb8c9e74a2b</Sha>
    </Dependency>
    <!-- Intermediate is necessary for source build. -->
    <Dependency Name="Microsoft.SourceBuild.Intermediate.xdt" Version="9.0.0-preview.24222.1">
      <Uri>https://github.com/dotnet/xdt</Uri>
      <Sha>5f5cfd7615e5f07f39b3ca49ff49cdb8c9e74a2b</Sha>
      <SourceBuild RepoName="xdt" ManagedOnly="true" />
    </Dependency>
    <Dependency Name="Microsoft.CodeAnalysis.NetAnalyzers" Version="9.0.0-preview.24225.1">
      <Uri>https://github.com/dotnet/roslyn-analyzers</Uri>
      <Sha>8dccccec1ce3bd2fb532ec77d7e092ab9d684db7</Sha>
    </Dependency>
    <Dependency Name="Microsoft.CodeAnalysis.PublicApiAnalyzers" Version="3.11.0-beta1.24225.1">
      <Uri>https://github.com/dotnet/roslyn-analyzers</Uri>
      <Sha>8dccccec1ce3bd2fb532ec77d7e092ab9d684db7</Sha>
    </Dependency>
    <!-- Intermediate is necessary for source build. -->
    <Dependency Name="Microsoft.SourceBuild.Intermediate.roslyn-analyzers" Version="3.11.0-beta1.24225.1">
      <Uri>https://github.com/dotnet/roslyn-analyzers</Uri>
      <Sha>8dccccec1ce3bd2fb532ec77d7e092ab9d684db7</Sha>
      <SourceBuild RepoName="roslyn-analyzers" ManagedOnly="true" />
    </Dependency>
    <Dependency Name="System.CommandLine" Version="2.0.0-beta4.24209.3">
      <Uri>https://github.com/dotnet/command-line-api</Uri>
      <Sha>963d34b1fb712c673bfb198133d7e988182c9ef4</Sha>
    </Dependency>
    <Dependency Name="System.CommandLine.Rendering" Version="0.4.0-alpha.24209.3">
      <Uri>https://github.com/dotnet/command-line-api</Uri>
      <Sha>963d34b1fb712c673bfb198133d7e988182c9ef4</Sha>
    </Dependency>
    <!-- Microsoft.CodeAnalysis.Workspaces.MSBuild transitively references M.Bcl.AsyncInterfaces.
         Adding an explicit dependency to make sure the latest version is used instead of the SBRP
         one under source build. -->
    <!-- Intermediate is necessary for source build. -->
    <Dependency Name="Microsoft.DiaSymReader" Version="2.0.0">
      <Uri>https://github.com/dotnet/symreader</Uri>
      <Sha>27e584661980ee6d82c419a2a471ae505b7d122e</Sha>
    </Dependency>
    <!-- Intermediate is necessary for source build. -->
    <Dependency Name="Microsoft.SourceBuild.Intermediate.command-line-api" Version="0.1.520903">
      <Uri>https://github.com/dotnet/command-line-api</Uri>
      <Sha>963d34b1fb712c673bfb198133d7e988182c9ef4</Sha>
      <SourceBuild RepoName="command-line-api" ManagedOnly="true" />
    </Dependency>
    <!-- Intermediate is necessary for source build. -->
    <Dependency Name="Microsoft.SourceBuild.Intermediate.source-build-externals" Version="9.0.0-alpha.1.24222.1">
      <Uri>https://github.com/dotnet/source-build-externals</Uri>
      <Sha>1223ec47c74e79d44950d429a36386de6c7bf9c8</Sha>
      <SourceBuild RepoName="source-build-externals" ManagedOnly="true" />
    </Dependency>
    <!-- Intermediate is necessary for source build. -->
    <Dependency Name="Microsoft.SourceBuild.Intermediate.source-build-reference-packages" Version="9.0.0-alpha.1.24162.2">
      <Uri>https://github.com/dotnet/source-build-reference-packages</Uri>
      <Sha>c0b5d69a1a1513528c77fffff708c7502d57c35c</Sha>
      <SourceBuild RepoName="source-build-reference-packages" ManagedOnly="true" />
    </Dependency>
    <Dependency Name="Microsoft.Deployment.DotNet.Releases" Version="2.0.0-preview.1.24176.3">
      <Uri>https://github.com/dotnet/deployment-tools</Uri>
      <Sha>6b80783f6743ee9f18940eb6acb7135e5c111d4b</Sha>
    </Dependency>
    <Dependency Name="Microsoft.Build.Tasks.Git" Version="9.0.0-beta.24215.3">
      <Uri>https://github.com/dotnet/sourcelink</Uri>
      <Sha>14a0a42ffb29b53fb9939f14da5a4be8c6c07e0b</Sha>
    </Dependency>
    <Dependency Name="Microsoft.SourceLink.Common" Version="9.0.0-beta.24215.3">
      <Uri>https://github.com/dotnet/sourcelink</Uri>
      <Sha>14a0a42ffb29b53fb9939f14da5a4be8c6c07e0b</Sha>
    </Dependency>
    <Dependency Name="Microsoft.SourceLink.AzureRepos.Git" Version="9.0.0-beta.24215.3">
      <Uri>https://github.com/dotnet/sourcelink</Uri>
      <Sha>14a0a42ffb29b53fb9939f14da5a4be8c6c07e0b</Sha>
    </Dependency>
    <Dependency Name="Microsoft.SourceLink.GitHub" Version="9.0.0-beta.24215.3">
      <Uri>https://github.com/dotnet/sourcelink</Uri>
      <Sha>14a0a42ffb29b53fb9939f14da5a4be8c6c07e0b</Sha>
    </Dependency>
    <Dependency Name="Microsoft.SourceLink.GitLab" Version="9.0.0-beta.24215.3">
      <Uri>https://github.com/dotnet/sourcelink</Uri>
      <Sha>14a0a42ffb29b53fb9939f14da5a4be8c6c07e0b</Sha>
    </Dependency>
    <Dependency Name="Microsoft.SourceLink.Bitbucket.Git" Version="9.0.0-beta.24215.3">
      <Uri>https://github.com/dotnet/sourcelink</Uri>
      <Sha>14a0a42ffb29b53fb9939f14da5a4be8c6c07e0b</Sha>
    </Dependency>
    <!-- Intermediate is necessary for source build. -->
    <Dependency Name="Microsoft.SourceBuild.Intermediate.sourcelink" Version="9.0.0-beta.24215.3">
      <Uri>https://github.com/dotnet/sourcelink</Uri>
      <Sha>14a0a42ffb29b53fb9939f14da5a4be8c6c07e0b</Sha>
      <SourceBuild RepoName="sourcelink" ManagedOnly="true" />
    </Dependency>
    <!-- Intermediate is necessary for source build. -->
    <Dependency Name="Microsoft.SourceBuild.Intermediate.deployment-tools" Version="9.0.0-preview.1.24176.3">
      <Uri>https://github.com/dotnet/deployment-tools</Uri>
      <Sha>6b80783f6743ee9f18940eb6acb7135e5c111d4b</Sha>
      <SourceBuild RepoName="deployment-tools" ManagedOnly="true" />
    </Dependency>
    <!-- Intermediate is necessary for source build. -->
    <Dependency Name="Microsoft.SourceBuild.Intermediate.symreader" Version="2.0.0-beta-23228-03">
      <Uri>https://github.com/dotnet/symreader</Uri>
      <Sha>27e584661980ee6d82c419a2a471ae505b7d122e</Sha>
      <SourceBuild RepoName="symreader" ManagedOnly="true" />
    </Dependency>
    <!-- Dependency required for flowing correct package version in source-build, using PVP flow. -->
    <Dependency Name="Microsoft.Extensions.Logging" Version="9.0.0-preview.4.24225.3">
      <Uri>https://github.com/dotnet/runtime</Uri>
      <Sha>d0dffe1dcfc6dbc9208546ffcb39aa9e6945e783</Sha>
    </Dependency>
    <!-- Dependency required for flowing correct package version in source-build, using PVP flow. -->
    <Dependency Name="Microsoft.Extensions.Logging.Abstractions" Version="9.0.0-preview.4.24225.3">
      <Uri>https://github.com/dotnet/runtime</Uri>
      <Sha>d0dffe1dcfc6dbc9208546ffcb39aa9e6945e783</Sha>
    </Dependency>
    <!-- Dependency required for flowing correct package version in source-build, using PVP flow. -->
    <Dependency Name="Microsoft.Extensions.Logging.Console" Version="9.0.0-preview.4.24225.3">
      <Uri>https://github.com/dotnet/runtime</Uri>
      <Sha>d0dffe1dcfc6dbc9208546ffcb39aa9e6945e783</Sha>
    </Dependency>
    <!-- Dependency required for flowing correct package version in source-build, using PVP flow. -->
    <Dependency Name="Microsoft.Extensions.FileSystemGlobbing" Version="9.0.0-preview.4.24225.3">
      <Uri>https://github.com/dotnet/runtime</Uri>
      <Sha>d0dffe1dcfc6dbc9208546ffcb39aa9e6945e783</Sha>
    </Dependency>
    <!-- Dependency required for flowing correct package version in source-build, using PVP flow. -->
    <Dependency Name="System.ServiceProcess.ServiceController" Version="9.0.0-preview.4.24225.3">
      <Uri>https://github.com/dotnet/runtime</Uri>
      <Sha>d0dffe1dcfc6dbc9208546ffcb39aa9e6945e783</Sha>
    </Dependency>
  </ProductDependencies>
  <ToolsetDependencies>
    <Dependency Name="Microsoft.DotNet.Arcade.Sdk" Version="9.0.0-beta.24223.1">
      <Uri>https://github.com/dotnet/arcade</Uri>
      <Sha>2b8c11bfab5f996b7bb5966a11c0d48a9dc7cdea</Sha>
    </Dependency>
    <Dependency Name="Microsoft.DotNet.Helix.Sdk" Version="9.0.0-beta.24223.1">
      <Uri>https://github.com/dotnet/arcade</Uri>
      <Sha>2b8c11bfab5f996b7bb5966a11c0d48a9dc7cdea</Sha>
    </Dependency>
    <Dependency Name="Microsoft.DotNet.SignTool" Version="9.0.0-beta.24223.1">
      <Uri>https://github.com/dotnet/arcade</Uri>
      <Sha>2b8c11bfab5f996b7bb5966a11c0d48a9dc7cdea</Sha>
    </Dependency>
    <Dependency Name="Microsoft.DotNet.XUnitExtensions" Version="9.0.0-beta.24223.1">
      <Uri>https://github.com/dotnet/arcade</Uri>
      <Sha>2b8c11bfab5f996b7bb5966a11c0d48a9dc7cdea</Sha>
    </Dependency>
    <Dependency Name="Microsoft.DotNet.XliffTasks" Version="9.0.0-beta.24223.1">
      <Uri>https://github.com/dotnet/arcade</Uri>
      <Sha>2b8c11bfab5f996b7bb5966a11c0d48a9dc7cdea</Sha>
    </Dependency>
    <!-- Intermediate is necessary for source build. -->
    <Dependency Name="Microsoft.SourceBuild.Intermediate.arcade" Version="9.0.0-beta.24223.1">
      <Uri>https://github.com/dotnet/arcade</Uri>
      <Sha>2b8c11bfab5f996b7bb5966a11c0d48a9dc7cdea</Sha>
      <SourceBuild RepoName="arcade" ManagedOnly="true" />
    </Dependency>
    <Dependency Name="System.Reflection.MetadataLoadContext" Version="9.0.0-preview.4.24225.3">
      <Uri>https://github.com/dotnet/runtime</Uri>
      <Sha>d0dffe1dcfc6dbc9208546ffcb39aa9e6945e783</Sha>
    </Dependency>
    <Dependency Name="Microsoft.DotNet.Darc" Version="1.1.0-beta.24112.3">
      <Uri>https://github.com/dotnet/arcade-services</Uri>
      <Sha>c041bcdab75f5447be8bd11ddcfbe8e639f13f32</Sha>
    </Dependency>
    <Dependency Name="Microsoft.DotNet.DarcLib" Version="1.1.0-beta.24112.3">
      <Uri>https://github.com/dotnet/arcade-services</Uri>
      <Sha>c041bcdab75f5447be8bd11ddcfbe8e639f13f32</Sha>
    </Dependency>
    <Dependency Name="Microsoft.Extensions.Logging.Console" Version="9.0.0-preview.2.24076.4">
      <Uri>https://github.com/dotnet/runtime</Uri>
      <Sha>bcc1d3d6f00fbcea3f454b2e35bceeaa51e604b1</Sha>
    </Dependency>
    <Dependency Name="Microsoft.DotNet.ScenarioTests.SdkTemplateTests" Version="9.0.0-preview.24057.2">
      <Uri>https://github.com/dotnet/scenario-tests</Uri>
      <Sha>bfde902a10d7b672f4fc7e844198ede405dbb9c6</Sha>
    </Dependency>
    <!-- Intermediate is necessary for source build. -->
    <Dependency Name="Microsoft.SourceBuild.Intermediate.scenario-tests" Version="9.0.0-preview.24057.2">
      <Uri>https://github.com/dotnet/scenario-tests</Uri>
      <Sha>bfde902a10d7b672f4fc7e844198ede405dbb9c6</Sha>
      <SourceBuild RepoName="scenario-tests" ManagedOnly="true" />
    </Dependency>
    <!--
      Aspire isn't really a toolset dependency. However, it only inserts a baseline manifest in installer,
      and if you squint at it, this means we can say that its specific dependency versions don't matter to installer.
      Avoiding this as a product dependency avoids a long coherency path (aspnetcore->extensions->aspire->installer).
      **It is** of course possible that an incoherent aspire means that aspire depends on versions of extensions that
      aren't shipping, or those extensions packages depend on aspnetcore packages that won't ship. However, given the cost
      of maintaining this coherency path is high. This being toolset means that aspire is responsible for its own coherency.
    -->
    <Dependency Name="Microsoft.NET.Sdk.Aspire.Manifest-9.0.100-preview.1" Version="9.0.0-preview.1.24116.3">
      <Uri>https://github.com/dotnet/aspire</Uri>
      <Sha>1dd4b3265f01a50b20522fd3d7f3cd315db5be6b</Sha>
    </Dependency>
    <!-- Intermediate is necessary for source build. -->
    <Dependency Name="Microsoft.SourceBuild.Intermediate.aspire" Version="9.0.0-preview.1.24116.3">
      <Uri>https://github.com/dotnet/aspire</Uri>
      <Sha>1dd4b3265f01a50b20522fd3d7f3cd315db5be6b</Sha>
      <SourceBuild RepoName="aspire" ManagedOnly="true" />
    </Dependency>
  </ToolsetDependencies>
</Dependencies><|MERGE_RESOLUTION|>--- conflicted
+++ resolved
@@ -141,12 +141,8 @@
     </Dependency>
     <Dependency Name="NuGet.Build.Tasks" Version="6.11.0-preview.1.30">
       <Uri>https://github.com/nuget/nuget.client</Uri>
-<<<<<<< HEAD
-      <Sha>252bbee32a839623dc9af267f950d21cde5e9497</Sha>
+      <Sha>2669e3770fbc99c3019d4f899a1c5438f26bd352</Sha>
       <SourceBuildTarball RepoName="nuget-client" ManagedOnly="true" />
-=======
-      <Sha>2669e3770fbc99c3019d4f899a1c5438f26bd352</Sha>
->>>>>>> 4518b741
     </Dependency>
     <Dependency Name="NuGet.Build.Tasks.Console" Version="6.11.0-preview.1.30">
       <Uri>https://github.com/nuget/nuget.client</Uri>
