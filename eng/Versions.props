--- conflicted
+++ resolved
@@ -100,12 +100,7 @@
   </PropertyGroup>
   <PropertyGroup>
     <!-- Dependencies from https://github.com/Microsoft/msbuild -->
-<<<<<<< HEAD
     <MicrosoftBuildPackageVersion>17.8.0-preview-23402-05</MicrosoftBuildPackageVersion>
-    <MicrosoftBuildCurrentPackageVersion>$(MicrosoftBuildPackageVersion)</MicrosoftBuildCurrentPackageVersion>
-=======
-    <MicrosoftBuildPackageVersion>17.8.0-preview-23401-01</MicrosoftBuildPackageVersion>
->>>>>>> 8ad1550b
     <!-- Some tasks and the resolver will need to run in an MSBuild that is older than the very latest,
           so target one that matches the version in minimumMSBuildVersion.
 
