parameters:
  agentOs: ''
  queue: {}
  variables: {}

phases:
- template: /eng/common/templates/phases/base.yml
  parameters:
    name: ${{ parameters.agentOs }}
    enableTelemetry: true
    enableMicrobuild: true
    queue: ${{ parameters.queue }}
    variables: 
      ${{ insert }}: ${{ parameters.variables }}
      _AgentOSName: ${{ parameters.agentOs }}
      _HelixType: build/product
      _HelixBuildConfig: $(_BuildConfig)
<<<<<<< HEAD
      ${{ if eq(variables['System.TeamProject'], 'public') }}:
        _HelixSource: pr/dotnet/sdk/$(Build.SourceBranch)
      ${{ if ne(variables['System.TeamProject'], 'public') }}:
=======
      _TeamName: DotNetCore
      ${{ if eq(variables['Build.Reason'], 'PullRequest') }}:
        _HelixSource: pr/dotnet/sdk/$(Build.SourceBranch)
        _OfficialBuildIdArgs: ''
        _PublishArgs: ''
        _SignArgs: ''
      ${{ if ne(variables['Build.Reason'], 'PullRequest') }}:
>>>>>>> 381f845b
        _HelixSource: official/dotnet/sdk/$(Build.SourceBranch)
        _OfficialBuildIdArgs: /p:OfficialBuildId=$(BUILD.BUILDNUMBER)
        _PublishArgs: /p:DotNetPublishBlobFeedKey=$(dotnetfeed-storage-access-key-1)
                  /p:DotNetPublishBlobFeedUrl=$(PB_PublishBlobFeedUrl)
                  /p:DotNetPublishToBlobFeed=$(_DotNetPublishToBlobFeed)
                  /p:DotNetSymbolServerTokenMsdl=$(microsoft-symbol-server-pat)
                  /p:DotNetSymbolServerTokenSymWeb=$(symweb-symbol-server-pat)
                  /p:PB_PublishType=$(_PublishType)
        _SignArgs: /p:DotNetSignType=$(_SignType) /p:TeamName=$(_TeamName)

    steps:
    - ${{ if ne(variables['System.TeamProject'], 'public') }}:
      - task: AzureKeyVault@1
        inputs:
          azureSubscription: 'DotNet-Engineering-Services_KeyVault'
          KeyVaultName: EngKeyVault
          SecretsFilter: 'dotnetfeed-storage-access-key-1,microsoft-symbol-server-pat,symweb-symbol-server-pat'
        condition: succeeded()
      - task: AzureKeyVault@1
        inputs:
          azureSubscription: 'HelixProd_KeyVault'
          KeyVaultName: HelixProdKV
          SecretsFilter: 'HelixApiAccessToken'
        condition: always()

    - ${{ if eq(parameters.agentOs, 'Windows_NT') }}:
      - script: eng\common\CIBuild.cmd
                  -configuration $(_BuildConfig)
                  $(_PublishArgs)
                  $(_SignArgs)
                  $(_OfficialBuildIdArgs)
        displayName: Build
        env:
          BuildConfig: $(_BuildConfig)
          BlobFeedUrl: $(PB_PublishBlobFeedUrl)
          PublishType: $(_PublishType)

    - ${{ if eq(parameters.agentOs, 'Windows_NT_FullFramework') }}:
      - script: eng\common\CIBuild.cmd 
                  -configuration $(_BuildConfig)
                  -msbuildEngine vs
                  $(_PublishArgs)
                  $(_SignArgs)
                  $(_OfficialBuildIdArgs)
        displayName: Build
        env:
          BuildConfig: $(_BuildConfig)
          BlobFeedUrl: $(PB_PublishBlobFeedUrl)
          PublishType: $(_PublishType)

    - ${{ if notIn(parameters.agentOs, 'Windows_NT', 'Windows_NT_FullFramework') }}:
      - script: eng/common/cibuild.sh 
                  --configuration $(_BuildConfig)
                  $(_PublishArgs)
                  $(_SignArgs)
                  $(_OfficialBuildIdArgs)
        displayName: Build
        env:
          BuildConfig: $(_BuildConfig)
          BlobFeedUrl: $(PB_PublishBlobFeedUrl)
          PublishType: $(_PublishType)

<<<<<<< HEAD
    - ${{ if ne(variables['System.TeamProject'], 'public') }}:
      - task: PublishTestResults@1
        displayName: Publish Test Results
        inputs:
          testRunner: XUnit
          testResultsFiles: '**\*.xml'
          searchFolder: '$(Build.SourcesDirectory)\artifacts\$(_BuildConfig)\TestResults'
          testRunTitle: 'Unit Test Results'
          platform: '$(BuildPlatform)'
          configuration: '$(_BuildConfig)'
        condition: and(succeededOrFailed(), ne(variables['PB_SkipTests'], 'true'))
=======
    - task: PublishTestResults@1
      displayName: Publish Test Results
      inputs:
        testRunner: XUnit
        testResultsFiles: 'artifacts/TestResults/$(_BuildConfig)/*.xml'
        testRunTitle: 'Unit Test Results'
        platform: '$(BuildPlatform)'
        configuration: '$(_BuildConfig)'
      condition: not(succeeded())
>>>>>>> 381f845b

    - task: CopyFiles@2
      displayName: Gather Logs
      inputs:
        SourceFolder: '$(Build.SourcesDirectory)'
        Contents: |
         artifacts/log/$(_BuildConfig)/**/*
         artifacts/TestResults/$(_BuildConfig)/**/*
        TargetFolder: '$(Build.ArtifactStagingDirectory)'
      continueOnError: true
      condition: not(succeeded())

    - task: PublishBuildArtifacts@1
      displayName: Publish Logs to VSTS
      inputs:
        PathtoPublish: '$(Build.ArtifactStagingDirectory)'
        ArtifactName: '$(_AgentOSName)_$(Agent.JobName)_$(Build.BuildNumber)'
        publishLocation: Container
      continueOnError: true
      condition: not(succeeded())<|MERGE_RESOLUTION|>--- conflicted
+++ resolved
@@ -15,19 +15,17 @@
       _AgentOSName: ${{ parameters.agentOs }}
       _HelixType: build/product
       _HelixBuildConfig: $(_BuildConfig)
-<<<<<<< HEAD
+      _TeamName: DotNetCore
+
       ${{ if eq(variables['System.TeamProject'], 'public') }}:
         _HelixSource: pr/dotnet/sdk/$(Build.SourceBranch)
       ${{ if ne(variables['System.TeamProject'], 'public') }}:
-=======
-      _TeamName: DotNetCore
-      ${{ if eq(variables['Build.Reason'], 'PullRequest') }}:
+      ${{ if eq(variables['System.TeamProject'], 'public') }}:
         _HelixSource: pr/dotnet/sdk/$(Build.SourceBranch)
         _OfficialBuildIdArgs: ''
         _PublishArgs: ''
         _SignArgs: ''
-      ${{ if ne(variables['Build.Reason'], 'PullRequest') }}:
->>>>>>> 381f845b
+      ${{ if ne(variables['System.TeamProject'], 'public') }}:
         _HelixSource: official/dotnet/sdk/$(Build.SourceBranch)
         _OfficialBuildIdArgs: /p:OfficialBuildId=$(BUILD.BUILDNUMBER)
         _PublishArgs: /p:DotNetPublishBlobFeedKey=$(dotnetfeed-storage-access-key-1)
@@ -90,19 +88,6 @@
           BlobFeedUrl: $(PB_PublishBlobFeedUrl)
           PublishType: $(_PublishType)
 
-<<<<<<< HEAD
-    - ${{ if ne(variables['System.TeamProject'], 'public') }}:
-      - task: PublishTestResults@1
-        displayName: Publish Test Results
-        inputs:
-          testRunner: XUnit
-          testResultsFiles: '**\*.xml'
-          searchFolder: '$(Build.SourcesDirectory)\artifacts\$(_BuildConfig)\TestResults'
-          testRunTitle: 'Unit Test Results'
-          platform: '$(BuildPlatform)'
-          configuration: '$(_BuildConfig)'
-        condition: and(succeededOrFailed(), ne(variables['PB_SkipTests'], 'true'))
-=======
     - task: PublishTestResults@1
       displayName: Publish Test Results
       inputs:
@@ -112,7 +97,6 @@
         platform: '$(BuildPlatform)'
         configuration: '$(_BuildConfig)'
       condition: not(succeeded())
->>>>>>> 381f845b
 
     - task: CopyFiles@2
       displayName: Gather Logs
