param(
  [Parameter(Mandatory=$true)][string] $InputPath,              # Full path to directory where artifact packages are stored
  [Parameter(Mandatory=$true)][string] $ExtractPath            # Full path to directory where the packages will be extracted
)

$ErrorActionPreference = "Stop"
Set-StrictMode -Version 2.0

# `tools.ps1` checks $ci to perform some actions. Since the post-build
# scripts don't necessarily execute in the same agent that run the
# build.ps1/sh script this variable isn't automatically set.
$ci = $true
<<<<<<< HEAD
=======
$disableConfigureToolsetImport = "true"
>>>>>>> 30367e16
. $PSScriptRoot\..\tools.ps1

$ExtractPackage = {
  param( 
    [string] $PackagePath                                 # Full path to a NuGet package
  )
  
  if (!(Test-Path $PackagePath)) {
    Write-PipelineTaskError "Input file does not exist: $PackagePath"
    ExitWithExitCode 1
  }
  
  $RelevantExtensions = @(".dll", ".exe", ".pdb")
  Write-Host -NoNewLine "Extracting" ([System.IO.Path]::GetFileName($PackagePath)) "... "

  $PackageId = [System.IO.Path]::GetFileNameWithoutExtension($PackagePath)
  $ExtractPath = Join-Path -Path $using:ExtractPath -ChildPath $PackageId

  Add-Type -AssemblyName System.IO.Compression.FileSystem

  [System.IO.Directory]::CreateDirectory($ExtractPath);

  try {
    $zip = [System.IO.Compression.ZipFile]::OpenRead($PackagePath)

    $zip.Entries | 
    Where-Object {$RelevantExtensions -contains [System.IO.Path]::GetExtension($_.Name)} |
      ForEach-Object {
          $TargetFile = Join-Path -Path $ExtractPath -ChildPath $_.Name

          [System.IO.Compression.ZipFileExtensions]::ExtractToFile($_, $TargetFile, $true)
        }
  }
  catch {
  
  }
  finally {
    $zip.Dispose() 
  }
 }
 function ExtractArtifacts {
  if (!(Test-Path $InputPath)) {
    Write-Host "Input Path does not exist: $InputPath"
    ExitWithExitCode 0
  }
  $Jobs = @()
  Get-ChildItem "$InputPath\*.nupkg" |
    ForEach-Object {
      $Jobs += Start-Job -ScriptBlock $ExtractPackage -ArgumentList $_.FullName
    }

  foreach ($Job in $Jobs) {
    Wait-Job -Id $Job.Id | Receive-Job
  }
}

try {
  Measure-Command { ExtractArtifacts }
}
catch {
  Write-Host $_
  Write-Host $_.Exception
  Write-Host $_.ScriptStackTrace
  ExitWithExitCode 1
}<|MERGE_RESOLUTION|>--- conflicted
+++ resolved
@@ -10,10 +10,7 @@
 # scripts don't necessarily execute in the same agent that run the
 # build.ps1/sh script this variable isn't automatically set.
 $ci = $true
-<<<<<<< HEAD
-=======
 $disableConfigureToolsetImport = "true"
->>>>>>> 30367e16
 . $PSScriptRoot\..\tools.ps1
 
 $ExtractPackage = {
