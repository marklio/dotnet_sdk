--- conflicted
+++ resolved
@@ -23,8 +23,6 @@
     value: ${{ parameters.sourceIndexPackageSource }}
   - name: BinlogPath
     value: ${{ parameters.binlogPath }}
-<<<<<<< HEAD
-=======
   - template: /eng/common/templates/variables/pool-providers.yml
 
   ${{ if ne(parameters.pool, '') }}:
@@ -37,7 +35,6 @@
       ${{ if eq(variables['System.TeamProject'], 'internal') }}:
         name: $(DncEngInternalBuildPool)
         demands: ImageOverride -equals windows.vs2019.amd64
->>>>>>> 97651d19
 
   steps:
   - ${{ each preStep in parameters.preSteps }}:
