<Project Sdk="Microsoft.NET.Sdk">

  <PropertyGroup>
    <TargetFramework Condition="'$(Framework)' != 'netcoreapp1.1' AND '$(TargetFrameworkOverride)' == ''">netcoreapp1.0</TargetFramework>
    <TargetFramework Condition="'$(Framework)' == 'netcoreapp1.1' AND '$(TargetFrameworkOverride)' == ''">netcoreapp1.1</TargetFramework>
    <TargetFramework Condition="'$(TargetFrameworkOverride)' != ''">TargetFrameworkOverride</TargetFramework>

    <IsPackable Condition="'$(EnablePack)' == 'true'">true</IsPackable>
    <IsPackable Condition="'$(EnablePack)' != 'true'">false</IsPackable>
  </PropertyGroup>

  <ItemGroup>
<<<<<<< HEAD
    <PackageReference Include="Microsoft.NET.Test.Sdk" Version="15.3.0" />
=======
    <PackageReference Include="Microsoft.NET.Test.Sdk" Version="15.5.0-preview-20170727-01" />
>>>>>>> 5867b8e9
    <PackageReference Include="MSTest.TestAdapter" Version="1.1.18" />
    <PackageReference Include="MSTest.TestFramework" Version="1.1.18" />
  </ItemGroup>

</Project><|MERGE_RESOLUTION|>--- conflicted
+++ resolved
@@ -10,11 +10,7 @@
   </PropertyGroup>
 
   <ItemGroup>
-<<<<<<< HEAD
-    <PackageReference Include="Microsoft.NET.Test.Sdk" Version="15.3.0" />
-=======
     <PackageReference Include="Microsoft.NET.Test.Sdk" Version="15.5.0-preview-20170727-01" />
->>>>>>> 5867b8e9
     <PackageReference Include="MSTest.TestAdapter" Version="1.1.18" />
     <PackageReference Include="MSTest.TestFramework" Version="1.1.18" />
   </ItemGroup>
